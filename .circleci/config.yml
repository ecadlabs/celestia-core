version: 2.1

executors:
  golang:
    docker:
      - image: tendermintdev/docker-tendermint-build
    working_directory: /go/src/github.com/lazyledger/lazyledger-core
    environment:
      GOBIN: /tmp/bin
  release:
    machine: true
  docs:
    docker:
      - image: tendermintdev/docker-website-deployment
    environment:
      AWS_REGION: us-east-1

commands:
  run_test:
    parameters:
      script_path:
        type: string
    steps:
      - attach_workspace:
          at: /tmp/bin
      - restore_cache:
          name: "Restore source code cache"
          keys:
            - go-src-v1-{{ .Revision }}
      - checkout
      - restore_cache:
          name: "Restore go modules cache"
          keys:
            - go-mod-v1-{{ checksum "go.sum" }}
      - run:
          name: "Running test"
          command: |
            bash << parameters.script_path >>
jobs:
  setup_dependencies:
    executor: golang
    steps:
      - checkout
      - restore_cache:
          name: "Restore go modules cache"
          keys:
            - go-mod-v1-{{ checksum "go.sum" }}
      - run:
          command: |
            mkdir -p /tmp/bin
      - run:
          name: Cache go modules
          command: make go-mod-cache
      - run:
          name: tools
          command: make tools
      - run:
          name: "Build binaries"
          command: make install install_abci
      - save_cache:
          name: "Save go modules cache"
          key: go-mod-v1-{{ checksum "go.sum" }}
          paths:
            - "/go/pkg/mod"
      - save_cache:
          name: "Save source code cache"
          key: go-src-v1-{{ .Revision }}
          paths:
            - ".git"
      - persist_to_workspace:
          root: "/tmp/bin"
          paths:
            - "."

  test_persistence:
    executor: golang
    steps:
      - run_test:
          script_path: test/persist/test_failure_indices.sh

  test_cover:
    executor: golang
    parallelism: 4
    steps:
      - restore_cache:
          name: "Restore source code cache"
          keys:
            - go-src-v1-{{ .Revision }}
      - checkout
      - restore_cache:
          name: "Restore go module cache"
          keys:
            - go-mod-v2-{{ checksum "go.sum" }}
      - run:
          name: "Run tests"
          command: |
            export VERSION="$(git describe --tags --long | sed 's/v\(.*\)/\1/')"
            export GO111MODULE=on
            mkdir -p /tmp/logs /tmp/workspace/profiles
            for pkg in $(go list github.com/lazyledger/lazyledger-core/... | circleci tests split --split-by=timings); do
              id=$(basename "$pkg")
              go test -timeout 7m -mod=readonly -race -coverprofile=/tmp/workspace/profiles/$id.out -covermode=atomic "$pkg" | tee "/tmp/logs/$id-$RANDOM.log"
            done
      - persist_to_workspace:
          root: /tmp/workspace
          paths:
            - "profiles/*"
      - store_artifacts:
          path: /tmp/logs

  test_p2p:
    environment:
      GOBIN: /home/circleci/.go_workspace/bin
      GOPATH: /home/circleci/.go_workspace
    machine:
      image: circleci/classic:latest
    parameters:
      ipv:
        type: integer
        default: 4
    steps:
      - checkout
      - run: mkdir -p $GOPATH/src/github.com/lazyledger
      - run: ln -sf /home/circleci/project $GOPATH/src/github.com/lazyledger/lazyledger-core
      - run: bash test/p2p/circleci.sh << parameters.ipv >>
      - store_artifacts:
          path: /home/circleci/project/test/p2p/logs

  upload_coverage:
    executor: golang
    steps:
      - attach_workspace:
          at: /tmp/workspace
      - restore_cache:
          name: "Restore source code cache"
          keys:
            - go-src-v1-{{ .Revision }}
      - checkout
      - restore_cache:
          name: "Restore go module cache"
          keys:
            - go-mod-v2-{{ checksum "go.sum" }}
      - run:
<<<<<<< HEAD
          name: gather
          command: |
            echo "mode: atomic" > coverage.txt
            for prof in $(ls /tmp/workspace/profiles/); do
              tail -n +2 /tmp/workspace/profiles/"$prof" >> coverage.txt
            done
=======
          name: "Pull versions"
          command: git fetch origin v0.32 v0.33
      - run:
          name: "Build docs"
          command: make build-docs
>>>>>>> 3359e0bf
      - run:
          name: upload
          command: bash .circleci/codecov.sh -f coverage.txt

  prepare_build:
    executor: golang
    steps:
      - restore_cache:
          name: "Restore source code cache"
          keys:
            - go-src-v1-{{ .Revision }}
      - checkout
      - run:
          name: Get next release number
          command: |
            export LAST_TAG="`git describe --tags --abbrev=0 --match "${CIRCLE_BRANCH}.*"`"
            echo "Last tag: ${LAST_TAG}"
            if [ -z "${LAST_TAG}" ]; then
              export LAST_TAG="${CIRCLE_BRANCH}"
              echo "Last tag not found. Possibly fresh branch or feature branch. Setting ${LAST_TAG} as tag."
            fi
            export NEXT_TAG="`python -u scripts/release_management/bump-semver.py --version "${LAST_TAG}"`"
            echo "Next tag: ${NEXT_TAG}"
            echo "export CIRCLE_TAG=\"${NEXT_TAG}\"" > release-version.source
      - run:
          name: Build dependencies
          command: make tools
      - persist_to_workspace:
          root: .
          paths:
            - "release-version.source"
      - save_cache:
          key: v2-release-deps-{{ checksum "go.sum" }}
          paths:
            - "/go/pkg/mod"

  build_artifacts:
    executor: golang
    parallelism: 5
    steps:
      - restore_cache:
          name: "Restore source code cache"
          keys:
            - go-src-v1-{{ .Revision }}
      - checkout
      - restore_cache:
          name: "Restore release dependencies cache"
          keys:
            - v2-release-deps-{{ checksum "go.sum" }}
      - attach_workspace:
          at: /tmp/workspace
      - run:
          name: Build artifact
          command: |
            # Setting CIRCLE_TAG because we do not tag the release ourselves.
            source /tmp/workspace/release-version.source
<<<<<<< HEAD
            if test ${CIRCLE_NODE_INDEX:-0} == 0 ;then export GOOS=linux GOARCH=amd64   && export OUTPUT=build/lazyledger-core_${GOOS}_${GOARCH} && make build && python -u scripts/release_management/zip-file.py ;fi
            if test ${CIRCLE_NODE_INDEX:-0} == 1 ;then export GOOS=darwin GOARCH=amd64  && export OUTPUT=build/lazyledger-core_${GOOS}_${GOARCH} && make build && python -u scripts/release_management/zip-file.py ;fi
            if test ${CIRCLE_NODE_INDEX:-0} == 2 ;then export GOOS=windows GOARCH=amd64 && export OUTPUT=build/lazyledger-core_${GOOS}_${GOARCH} && make build && python -u scripts/release_management/zip-file.py ;fi
            if test ${CIRCLE_NODE_INDEX:-0} == 3 ;then export GOOS=linux GOARCH=arm     && export OUTPUT=build/lazyledger-core_${GOOS}_${GOARCH} && make build && python -u scripts/release_management/zip-file.py ;fi
=======
            if test ${CIRCLE_NODE_INDEX:-0} == 0 ;then export GOOS=linux GOARCH=amd64   && export OUTPUT=build/tendermint_${GOOS}_${GOARCH} && make build && python -u scripts/release_management/zip-file.py ;fi
            if test ${CIRCLE_NODE_INDEX:-0} == 1 ;then export GOOS=darwin GOARCH=amd64  && export OUTPUT=build/tendermint_${GOOS}_${GOARCH} && make build && python -u scripts/release_management/zip-file.py ;fi
            if test ${CIRCLE_NODE_INDEX:-0} == 2 ;then export GOOS=windows GOARCH=amd64 && export OUTPUT=build/tendermint_${GOOS}_${GOARCH} && make build && python -u scripts/release_management/zip-file.py ;fi
            if test ${CIRCLE_NODE_INDEX:-0} == 3 ;then export GOOS=linux GOARCH=arm     && export OUTPUT=build/tendermint_${GOOS}_${GOARCH} && make build && python -u scripts/release_management/zip-file.py ;fi
            if test ${CIRCLE_NODE_INDEX:-0} == 4 ;then export GOOS=linux GOARCH=arm64   && export OUTPUT=build/tendermint_${GOOS}_${GOARCH} && make build && python -u scripts/release_management/zip-file.py ;fi
>>>>>>> 3359e0bf
      - persist_to_workspace:
          root: build
          paths:
            - "*.zip"
            - "lazyledger-core_linux_amd64"

  release_artifacts:
    executor: golang
    steps:
      - restore_cache:
          name: "Restore source code cache"
          keys:
            - go-src-v1-{{ .Revision }}
      - checkout
      - attach_workspace:
          at: /tmp/workspace
      - run:
          name: "Deploy to GitHub"
          command: |
            # Setting CIRCLE_TAG because we do not tag the release ourselves.
            source /tmp/workspace/release-version.source
            echo "---"
            ls -la /tmp/workspace/*.zip
            echo "---"
            python -u scripts/release_management/sha-files.py
            echo "---"
            cat /tmp/workspace/SHA256SUMS
            echo "---"
            export RELEASE_ID="`python -u scripts/release_management/github-draft.py`"
            echo "Release ID: ${RELEASE_ID}"
            #Todo: Parallelize uploads
            export GOOS=linux GOARCH=amd64   && python -u scripts/release_management/github-upload.py --id "${RELEASE_ID}"
            export GOOS=darwin GOARCH=amd64  && python -u scripts/release_management/github-upload.py --id "${RELEASE_ID}"
            export GOOS=windows GOARCH=amd64 && python -u scripts/release_management/github-upload.py --id "${RELEASE_ID}"
            export GOOS=linux GOARCH=arm     && python -u scripts/release_management/github-upload.py --id "${RELEASE_ID}"
            export GOOS=linux GOARCH=arm64   && python -u scripts/release_management/github-upload.py --id "${RELEASE_ID}"
            python -u scripts/release_management/github-upload.py --file "/tmp/workspace/SHA256SUMS" --id "${RELEASE_ID}"
            python -u scripts/release_management/github-publish.py --id "${RELEASE_ID}"

workflows:
  version: 2
  test-suite:
    jobs:
      - setup_dependencies
      - test_persistence:
          requires:
            - setup_dependencies
      - test_p2p
      - test_p2p:
          name: test_p2p_ipv6
          ipv: 6
      - upload_coverage:
          requires:
            - test_cover
      # - contract_tests:
      #     requires:
      #       - setup_dependencies

  release:
    jobs:
      - prepare_build
      - build_artifacts:
          requires:
            - prepare_build
      - release_artifacts:
          requires:
            - prepare_build
            - build_artifacts
          filters:
            branches:
              only:
                - /v[0-9]+\.[0-9]+/<|MERGE_RESOLUTION|>--- conflicted
+++ resolved
@@ -141,20 +141,12 @@
           keys:
             - go-mod-v2-{{ checksum "go.sum" }}
       - run:
-<<<<<<< HEAD
           name: gather
           command: |
             echo "mode: atomic" > coverage.txt
             for prof in $(ls /tmp/workspace/profiles/); do
               tail -n +2 /tmp/workspace/profiles/"$prof" >> coverage.txt
             done
-=======
-          name: "Pull versions"
-          command: git fetch origin v0.32 v0.33
-      - run:
-          name: "Build docs"
-          command: make build-docs
->>>>>>> 3359e0bf
       - run:
           name: upload
           command: bash .circleci/codecov.sh -f coverage.txt
@@ -211,18 +203,11 @@
           command: |
             # Setting CIRCLE_TAG because we do not tag the release ourselves.
             source /tmp/workspace/release-version.source
-<<<<<<< HEAD
-            if test ${CIRCLE_NODE_INDEX:-0} == 0 ;then export GOOS=linux GOARCH=amd64   && export OUTPUT=build/lazyledger-core_${GOOS}_${GOARCH} && make build && python -u scripts/release_management/zip-file.py ;fi
-            if test ${CIRCLE_NODE_INDEX:-0} == 1 ;then export GOOS=darwin GOARCH=amd64  && export OUTPUT=build/lazyledger-core_${GOOS}_${GOARCH} && make build && python -u scripts/release_management/zip-file.py ;fi
-            if test ${CIRCLE_NODE_INDEX:-0} == 2 ;then export GOOS=windows GOARCH=amd64 && export OUTPUT=build/lazyledger-core_${GOOS}_${GOARCH} && make build && python -u scripts/release_management/zip-file.py ;fi
-            if test ${CIRCLE_NODE_INDEX:-0} == 3 ;then export GOOS=linux GOARCH=arm     && export OUTPUT=build/lazyledger-core_${GOOS}_${GOARCH} && make build && python -u scripts/release_management/zip-file.py ;fi
-=======
             if test ${CIRCLE_NODE_INDEX:-0} == 0 ;then export GOOS=linux GOARCH=amd64   && export OUTPUT=build/tendermint_${GOOS}_${GOARCH} && make build && python -u scripts/release_management/zip-file.py ;fi
             if test ${CIRCLE_NODE_INDEX:-0} == 1 ;then export GOOS=darwin GOARCH=amd64  && export OUTPUT=build/tendermint_${GOOS}_${GOARCH} && make build && python -u scripts/release_management/zip-file.py ;fi
             if test ${CIRCLE_NODE_INDEX:-0} == 2 ;then export GOOS=windows GOARCH=amd64 && export OUTPUT=build/tendermint_${GOOS}_${GOARCH} && make build && python -u scripts/release_management/zip-file.py ;fi
             if test ${CIRCLE_NODE_INDEX:-0} == 3 ;then export GOOS=linux GOARCH=arm     && export OUTPUT=build/tendermint_${GOOS}_${GOARCH} && make build && python -u scripts/release_management/zip-file.py ;fi
             if test ${CIRCLE_NODE_INDEX:-0} == 4 ;then export GOOS=linux GOARCH=arm64   && export OUTPUT=build/tendermint_${GOOS}_${GOARCH} && make build && python -u scripts/release_management/zip-file.py ;fi
->>>>>>> 3359e0bf
       - persist_to_workspace:
           root: build
           paths:
