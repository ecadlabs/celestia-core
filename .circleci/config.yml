--- conflicted
+++ resolved
@@ -72,61 +72,6 @@
           paths:
             - "."
 
-<<<<<<< HEAD
-  test_persistence:
-    executor: golang
-    steps:
-      - run_test:
-          script_path: test/persist/test_failure_indices.sh
-
-  test_cover:
-    executor: golang
-    parallelism: 4
-    steps:
-      - restore_cache:
-          name: "Restore source code cache"
-          keys:
-            - go-src-v1-{{ .Revision }}
-      - checkout
-      - restore_cache:
-          name: "Restore go module cache"
-          keys:
-            - go-mod-v2-{{ checksum "go.sum" }}
-      - run:
-          name: "Run tests"
-          command: |
-            export VERSION="$(git describe --tags --long | sed 's/v\(.*\)/\1/')"
-            export GO111MODULE=on
-            mkdir -p /tmp/logs /tmp/workspace/profiles
-            for pkg in $(go list github.com/lazyledger/lazyledger-core/... | circleci tests split --split-by=timings); do
-              id=$(basename "$pkg")
-              go test -timeout 7m -mod=readonly -race -coverprofile=/tmp/workspace/profiles/$id.out -covermode=atomic "$pkg" | tee "/tmp/logs/$id-$RANDOM.log"
-            done
-      - persist_to_workspace:
-          root: /tmp/workspace
-          paths:
-            - "profiles/*"
-      - store_artifacts:
-          path: /tmp/logs
-
-  test_p2p:
-    environment:
-      GOBIN: /home/circleci/.go_workspace/bin
-      GOPATH: /home/circleci/.go_workspace
-    machine:
-      image: circleci/classic:latest
-    parameters:
-      ipv:
-        type: integer
-        default: 4
-    steps:
-      - checkout
-      - run: mkdir -p $GOPATH/src/github.com/lazyledger
-      - run: ln -sf /home/circleci/project $GOPATH/src/github.com/lazyledger/lazyledger-core
-      - run: bash test/p2p/circleci.sh << parameters.ipv >>
-      - store_artifacts:
-          path: /home/circleci/project/test/p2p/logs
-=======
   deploy_docs:
     executor: docs
     steps:
@@ -140,7 +85,6 @@
       - run:
           name: "Sync to S3"
           command: make sync-docs
->>>>>>> 82e4693c
 
   prepare_build:
     executor: golang
@@ -237,8 +181,6 @@
             export GOOS=linux GOARCH=arm64   && python -u scripts/release_management/github-upload.py --id "${RELEASE_ID}"
             python -u scripts/release_management/github-upload.py --file "/tmp/workspace/SHA256SUMS" --id "${RELEASE_ID}"
             python -u scripts/release_management/github-publish.py --id "${RELEASE_ID}"
-<<<<<<< HEAD
-=======
 
   # # Test RPC implementation against the swagger documented specs
   # contract_tests:
@@ -265,22 +207,11 @@
   #           # This docker image works with go 1.7, we can install here the hook handler that contract-tests is going to use
   #           go get github.com/snikch/goodman/cmd/goodman
   #           make contract-tests
->>>>>>> 82e4693c
 
 workflows:
   version: 2
   docs:
     jobs:
-<<<<<<< HEAD
-      - setup_dependencies
-      - test_persistence:
-          requires:
-            - setup_dependencies
-      - test_p2p
-      - test_p2p:
-          name: test_p2p_ipv6
-          ipv: 6
-=======
       - deploy_docs:
           context: tendermint-docs
           filters:
@@ -296,7 +227,6 @@
             branches:
               only:
                 - docs-staging
->>>>>>> 82e4693c
       # - contract_tests:
       #     requires:
       #       - setup_dependencies
@@ -314,8 +244,6 @@
           filters:
             branches:
               only:
-<<<<<<< HEAD
-=======
                 - /v[0-9]+\.[0-9]+/
       - release_artifacts:
           requires:
@@ -324,5 +252,4 @@
           filters:
             branches:
               only:
->>>>>>> 82e4693c
                 - /v[0-9]+\.[0-9]+/