package types

import (
	"bytes"
	"errors"
	"fmt"
	"strings"
	"sync"
	"time"

<<<<<<< HEAD
	"github.com/pkg/errors"

	"github.com/lazyledger/lazyledger-core/crypto"
	"github.com/lazyledger/lazyledger-core/crypto/merkle"
	"github.com/lazyledger/lazyledger-core/crypto/tmhash"
	"github.com/lazyledger/lazyledger-core/libs/bits"
	tmbytes "github.com/lazyledger/lazyledger-core/libs/bytes"
	tmmath "github.com/lazyledger/lazyledger-core/libs/math"
	"github.com/lazyledger/lazyledger-core/version"
=======
	"github.com/tendermint/tendermint/crypto"
	"github.com/tendermint/tendermint/crypto/merkle"
	"github.com/tendermint/tendermint/crypto/tmhash"
	"github.com/tendermint/tendermint/libs/bits"
	tmbytes "github.com/tendermint/tendermint/libs/bytes"
	tmmath "github.com/tendermint/tendermint/libs/math"
	tmproto "github.com/tendermint/tendermint/proto/types"
	tmversion "github.com/tendermint/tendermint/proto/version"
	"github.com/tendermint/tendermint/version"
>>>>>>> 8ab0a4c3
)

const (
	// MaxHeaderBytes is a maximum header size (including amino overhead).
	MaxHeaderBytes int64 = 632

	// MaxAminoOverheadForBlock - maximum amino overhead to encode a block (up to
	// MaxBlockSizeBytes in size) not including it's parts except Data.
	// This means it also excludes the overhead for individual transactions.
	// To compute individual transactions' overhead use types.ComputeAminoOverhead(tx types.Tx, fieldNum int).
	//
	// Uvarint length of MaxBlockSizeBytes: 4 bytes
	// 2 fields (2 embedded):               2 bytes
	// Uvarint length of Data.Txs:          4 bytes
	// Data.Txs field:                      1 byte
	MaxAminoOverheadForBlock int64 = 11
)

// DataAvailabilityHeader contains the row and column roots of the erasure
// coded version of the data in Block.Data.
// Therefor the original Block.Data is arranged in a
// k × k matrix, which is then "extended" to a
// 2k × 2k matrix applying multiple times Reed-Solomon encoding.
// For details see Section 5.2: https://arxiv.org/abs/1809.09044
type DataAvailabilityHeader struct {
	// RowRoot_j 	= root((M_{j,1} || M_{j,2} || ... || M_{j,2k} ))
	RowsRoots []tmbytes.HexBytes `json:"row_roots"`
	// ColumnRoot_j = root((M_{1,j} || M_{2,j} || ... || M_{2k,j} ))
	ColumnRoots []tmbytes.HexBytes `json:"column_roots"`
}

// Hash computes the root of the row and column roots
// TODO: feed this into Header.DataHash.
func (dah *DataAvailabilityHeader) Hash() {
	panic("TODO: implement")
}

// Block defines the atomic unit of a Tendermint blockchain.
type Block struct {
	mtx sync.Mutex

<<<<<<< HEAD
	Header                 `json:"header"`
	Data                   `json:"data"`
	DataAvailabilityHeader DataAvailabilityHeader `json:"availability_header"`
	LastCommit             *Commit                `json:"last_commit"`
=======
	Header     `json:"header"`
	Data       `json:"data"`
	Evidence   EvidenceData `json:"evidence"`
	LastCommit *Commit      `json:"last_commit"`
>>>>>>> 8ab0a4c3
}

// ValidateBasic performs basic validation that doesn't involve state data.
// It checks the internal consistency of the block.
// Further validation is done using state#ValidateBlock.
func (b *Block) ValidateBasic() error {
	if b == nil {
		return errors.New("nil block")
	}

	b.mtx.Lock()
	defer b.mtx.Unlock()

	if err := b.Header.ValidateBasic(); err != nil {
		return fmt.Errorf("invalid header: %w", err)
	}

	// Validate the last commit and its hash.
	if b.LastCommit == nil {
		return errors.New("nil LastCommit")
	}
	if b.Header.Height > 1 {
		if err := b.LastCommit.ValidateBasic(); err != nil {
			return fmt.Errorf("wrong LastCommit: %v", err)
		}
	}

	if !bytes.Equal(b.LastCommitHash, b.LastCommit.Hash()) {
		return fmt.Errorf("wrong Header.LastCommitHash. Expected %v, got %v",
			b.LastCommit.Hash(),
			b.LastCommitHash,
		)
	}

	// NOTE: b.Data.Txs may be nil, but b.Data.Hash() still works fine.
	if !bytes.Equal(b.DataHash, b.Data.Hash()) {
		return fmt.Errorf(
			"wrong Header.DataHash. Expected %v, got %v",
			b.Data.Hash(),
			b.DataHash,
		)
	}

	// NOTE: b.Evidence.Evidence may be nil, but we're just looping.
	for i, ev := range b.Evidence.Evidence {
		if err := ev.ValidateBasic(); err != nil {
			return fmt.Errorf("invalid evidence (#%d): %v", i, err)
		}
	}

	if !bytes.Equal(b.EvidenceHash, b.Evidence.Hash()) {
		return fmt.Errorf("wrong Header.EvidenceHash. Expected %v, got %v",
			b.EvidenceHash,
			b.Evidence.Hash(),
		)
	}

	return nil
}

// fillHeader fills in any remaining header fields that are a function of the block data
func (b *Block) fillHeader() {
	if b.LastCommitHash == nil {
		b.LastCommitHash = b.LastCommit.Hash()
	}
	if b.DataHash == nil {
		b.DataHash = b.Data.Hash()
	}
	if b.EvidenceHash == nil {
		b.EvidenceHash = b.Evidence.Hash()
	}
}

// Hash computes and returns the block hash.
// If the block is incomplete, block hash is nil for safety.
func (b *Block) Hash() tmbytes.HexBytes {
	if b == nil {
		return nil
	}
	b.mtx.Lock()
	defer b.mtx.Unlock()

	if b.LastCommit == nil {
		return nil
	}
	b.fillHeader()
	return b.Header.Hash()
}

// MakePartSet returns a PartSet containing parts of a serialized block.
// This is the form in which the block is gossipped to peers.
// CONTRACT: partSize is greater than zero.
func (b *Block) MakePartSet(partSize int) *PartSet {
	if b == nil {
		return nil
	}
	b.mtx.Lock()
	defer b.mtx.Unlock()

	// We prefix the byte length, so that unmarshaling
	// can easily happen via a reader.
	bz, err := cdc.MarshalBinaryLengthPrefixed(b)
	if err != nil {
		panic(err)
	}
	return NewPartSetFromData(bz, partSize)
}

// HashesTo is a convenience function that checks if a block hashes to the given argument.
// Returns false if the block is nil or the hash is empty.
func (b *Block) HashesTo(hash []byte) bool {
	if len(hash) == 0 {
		return false
	}
	if b == nil {
		return false
	}
	return bytes.Equal(b.Hash(), hash)
}

// Size returns size of the block in bytes.
func (b *Block) Size() int {
	bz, err := cdc.MarshalBinaryBare(b)
	if err != nil {
		return 0
	}
	return len(bz)
}

// String returns a string representation of the block
func (b *Block) String() string {
	return b.StringIndented("")
}

// StringIndented returns a string representation of the block
func (b *Block) StringIndented(indent string) string {
	if b == nil {
		return "nil-Block"
	}
	return fmt.Sprintf(`Block{
%s  %v
%s  %v
%s  %v
%s  %v
%s}#%v`,
		indent, b.Header.StringIndented(indent+"  "),
		indent, b.Data.StringIndented(indent+"  "),
		indent, b.Evidence.StringIndented(indent+"  "),
		indent, b.LastCommit.StringIndented(indent+"  "),
		indent, b.Hash())
}

// StringShort returns a shortened string representation of the block
func (b *Block) StringShort() string {
	if b == nil {
		return "nil-Block"
	}
	return fmt.Sprintf("Block#%v", b.Hash())
}

//-----------------------------------------------------------
// These methods are for Protobuf Compatibility

// Marshal returns the amino encoding.
func (b *Block) Marshal() ([]byte, error) {
	return cdc.MarshalBinaryBare(b)
}

// MarshalTo calls Marshal and copies to the given buffer.
func (b *Block) MarshalTo(data []byte) (int, error) {
	bs, err := b.Marshal()
	if err != nil {
		return -1, err
	}
	return copy(data, bs), nil
}

// Unmarshal deserializes from amino encoded form.
func (b *Block) Unmarshal(bs []byte) error {
	return cdc.UnmarshalBinaryBare(bs, b)
}

//-----------------------------------------------------------------------------

// MaxDataBytes returns the maximum size of block's data.
//
// XXX: Panics on negative result.
func MaxDataBytes(maxBytes int64, valsCount, evidenceCount int) int64 {
	maxDataBytes := maxBytes -
		MaxAminoOverheadForBlock -
		MaxHeaderBytes -
		int64(valsCount)*MaxVoteBytes -
		int64(evidenceCount)*MaxEvidenceBytes

	if maxDataBytes < 0 {
		panic(fmt.Sprintf(
			"Negative MaxDataBytes. Block.MaxBytes=%d is too small to accommodate header&lastCommit&evidence=%d",
			maxBytes,
			-(maxDataBytes - maxBytes),
		))
	}

	return maxDataBytes

}

// MaxDataBytesUnknownEvidence returns the maximum size of block's data when
// evidence count is unknown. MaxEvidencePerBlock will be used for the size
// of evidence.
//
// XXX: Panics on negative result.
func MaxDataBytesUnknownEvidence(maxBytes int64, valsCount int, maxNumEvidence uint32) int64 {
	maxEvidenceBytes := int64(maxNumEvidence) * MaxEvidenceBytes
	maxDataBytes := maxBytes -
		MaxAminoOverheadForBlock -
		MaxHeaderBytes -
		int64(valsCount)*MaxVoteBytes -
		maxEvidenceBytes

	if maxDataBytes < 0 {
		panic(fmt.Sprintf(
			"Negative MaxDataBytesUnknownEvidence. Block.MaxBytes=%d is too small to accommodate header&lastCommit&evidence=%d",
			maxBytes,
			-(maxDataBytes - maxBytes),
		))
	}

	return maxDataBytes
}

//-----------------------------------------------------------------------------

// Header defines the structure of a Tendermint block header.
// NOTE: changes to the Header should be duplicated in:
// - header.Hash()
// - abci.Header
// - https://github.com/tendermint/spec/blob/master/spec/blockchain/blockchain.md
type Header struct {
	// basic block info
	Version version.Consensus `json:"version"`
	ChainID string            `json:"chain_id"`
	Height  int64             `json:"height"`
	Time    time.Time         `json:"time"`

	// prev block info
	LastBlockID BlockID `json:"last_block_id"`

	// hashes of block data
	LastCommitHash tmbytes.HexBytes `json:"last_commit_hash"` // commit from validators from the last block
	// DataHash = root((rowRoot_1 || rowRoot_2 || ... ||rowRoot_2k || columnRoot1 || columnRoot2 || ... || columnRoot2k))
	// Block.DataAvailabilityHeader for stores (row|column)Root_i // TODO ...
	DataHash tmbytes.HexBytes `json:"data_hash"` // transactions

	// hashes from the app output from the prev block
	ValidatorsHash     tmbytes.HexBytes `json:"validators_hash"`      // validators for the current block
	NextValidatorsHash tmbytes.HexBytes `json:"next_validators_hash"` // validators for the next block
	ConsensusHash      tmbytes.HexBytes `json:"consensus_hash"`       // consensus params for current block
	AppHash            tmbytes.HexBytes `json:"app_hash"`             // state after txs from the previous block
	// root hash of all results from the txs from the previous block
	LastResultsHash tmbytes.HexBytes `json:"last_results_hash"`

	// consensus info
	EvidenceHash    tmbytes.HexBytes `json:"evidence_hash"`    // evidence included in the block
	ProposerAddress Address          `json:"proposer_address"` // original proposer of the block
}

// Populate the Header with state-derived data.
// Call this after MakeBlock to complete the Header.
func (h *Header) Populate(
	version version.Consensus, chainID string,
	timestamp time.Time, lastBlockID BlockID,
	valHash, nextValHash []byte,
	consensusHash, appHash, lastResultsHash []byte,
	proposerAddress Address,
) {
	h.Version = version
	h.ChainID = chainID
	h.Time = timestamp
	h.LastBlockID = lastBlockID
	h.ValidatorsHash = valHash
	h.NextValidatorsHash = nextValHash
	h.ConsensusHash = consensusHash
	h.AppHash = appHash
	h.LastResultsHash = lastResultsHash
	h.ProposerAddress = proposerAddress
}

// ValidateBasic performs stateless validation on a Header returning an error
// if any validation fails.
//
// NOTE: Timestamp validation is subtle and handled elsewhere.
func (h Header) ValidateBasic() error {
	if len(h.ChainID) > MaxChainIDLen {
		return fmt.Errorf("chainID is too long; got: %d, max: %d", len(h.ChainID), MaxChainIDLen)
	}

	if h.Height < 0 {
		return errors.New("negative Height")
	} else if h.Height == 0 {
		return errors.New("zero Height")
	}

	if err := h.LastBlockID.ValidateBasic(); err != nil {
		return fmt.Errorf("wrong LastBlockID: %w", err)
	}

	if err := ValidateHash(h.LastCommitHash); err != nil {
		return fmt.Errorf("wrong LastCommitHash: %v", err)
	}

	if err := ValidateHash(h.DataHash); err != nil {
		return fmt.Errorf("wrong DataHash: %v", err)
	}

	if err := ValidateHash(h.EvidenceHash); err != nil {
		return fmt.Errorf("wrong EvidenceHash: %v", err)
	}

	if len(h.ProposerAddress) != crypto.AddressSize {
		return fmt.Errorf(
			"invalid ProposerAddress length; got: %d, expected: %d",
			len(h.ProposerAddress), crypto.AddressSize,
		)
	}

	// Basic validation of hashes related to application data.
	// Will validate fully against state in state#ValidateBlock.
	if err := ValidateHash(h.ValidatorsHash); err != nil {
		return fmt.Errorf("wrong ValidatorsHash: %v", err)
	}
	if err := ValidateHash(h.NextValidatorsHash); err != nil {
		return fmt.Errorf("wrong NextValidatorsHash: %v", err)
	}
	if err := ValidateHash(h.ConsensusHash); err != nil {
		return fmt.Errorf("wrong ConsensusHash: %v", err)
	}
	// NOTE: AppHash is arbitrary length
	if err := ValidateHash(h.LastResultsHash); err != nil {
		return fmt.Errorf("wrong LastResultsHash: %v", err)
	}

	return nil
}

// Hash returns the hash of the header.
// It computes a Merkle tree from the header fields
// ordered as they appear in the Header.
// Returns nil if ValidatorHash is missing,
// since a Header is not valid unless there is
// a ValidatorsHash (corresponding to the validator set).
func (h *Header) Hash() tmbytes.HexBytes {
	if h == nil || len(h.ValidatorsHash) == 0 {
		return nil
	}
	return merkle.SimpleHashFromByteSlices([][]byte{
		cdcEncode(h.Version),
		cdcEncode(h.ChainID),
		cdcEncode(h.Height),
		cdcEncode(h.Time),
		cdcEncode(h.LastBlockID),
		cdcEncode(h.LastCommitHash),
		cdcEncode(h.DataHash),
		cdcEncode(h.ValidatorsHash),
		cdcEncode(h.NextValidatorsHash),
		cdcEncode(h.ConsensusHash),
		cdcEncode(h.AppHash),
		cdcEncode(h.LastResultsHash),
		cdcEncode(h.EvidenceHash),
		cdcEncode(h.ProposerAddress),
	})
}

// StringIndented returns a string representation of the header
func (h *Header) StringIndented(indent string) string {
	if h == nil {
		return "nil-Header"
	}
	return fmt.Sprintf(`Header{
%s  Version:        %v
%s  ChainID:        %v
%s  Height:         %v
%s  Time:           %v
%s  LastBlockID:    %v
%s  LastCommit:     %v
%s  Data:           %v
%s  Validators:     %v
%s  NextValidators: %v
%s  App:            %v
%s  Consensus:      %v
%s  Results:        %v
%s  Evidence:       %v
%s  Proposer:       %v
%s}#%v`,
		indent, h.Version,
		indent, h.ChainID,
		indent, h.Height,
		indent, h.Time,
		indent, h.LastBlockID,
		indent, h.LastCommitHash,
		indent, h.DataHash,
		indent, h.ValidatorsHash,
		indent, h.NextValidatorsHash,
		indent, h.AppHash,
		indent, h.ConsensusHash,
		indent, h.LastResultsHash,
		indent, h.EvidenceHash,
		indent, h.ProposerAddress,
		indent, h.Hash())
}

// ToProto converts Header to protobuf
func (h *Header) ToProto() *tmproto.Header {
	if h == nil {
		return nil
	}
	return &tmproto.Header{
		Version:            tmversion.Consensus{Block: h.Version.App.Uint64(), App: h.Version.App.Uint64()},
		ChainID:            h.ChainID,
		Height:             h.Height,
		Time:               h.Time,
		LastBlockID:        h.LastBlockID.ToProto(),
		ValidatorsHash:     h.ValidatorsHash,
		NextValidatorsHash: h.NextValidatorsHash,
		ConsensusHash:      h.ConsensusHash,
		AppHash:            h.AppHash,
		DataHash:           h.DataHash,
		EvidenceHash:       h.EvidenceHash,
		LastResultsHash:    h.LastResultsHash,
		LastCommitHash:     h.LastCommitHash,
		ProposerAddress:    h.ProposerAddress,
	}
}

// FromProto sets a protobuf Header to the given pointer.
// It returns an error if the header is invalid.
func HeaderFromProto(ph *tmproto.Header) (Header, error) {
	if ph == nil {
		return Header{}, errors.New("nil Header")
	}

	h := new(Header)

	bi, err := BlockIDFromProto(&ph.LastBlockID)
	if err != nil {
		return Header{}, err
	}

	h.Version = version.Consensus{Block: version.Protocol(ph.Version.Block), App: version.Protocol(ph.Version.App)}
	h.ChainID = ph.ChainID
	h.Height = ph.Height
	h.Time = ph.Time
	h.Height = ph.Height
	h.LastBlockID = *bi
	h.ValidatorsHash = ph.ValidatorsHash
	h.NextValidatorsHash = ph.NextValidatorsHash
	h.ConsensusHash = ph.ConsensusHash
	h.AppHash = ph.AppHash
	h.DataHash = ph.DataHash
	h.EvidenceHash = ph.EvidenceHash
	h.LastResultsHash = ph.LastResultsHash
	h.LastCommitHash = ph.LastCommitHash
	h.ProposerAddress = ph.ProposerAddress

	return *h, h.ValidateBasic()
}

//-------------------------------------

// BlockIDFlag indicates which BlockID the signature is for.
type BlockIDFlag byte

const (
	// BlockIDFlagAbsent - no vote was received from a validator.
	BlockIDFlagAbsent BlockIDFlag = iota + 1
	// BlockIDFlagCommit - voted for the Commit.BlockID.
	BlockIDFlagCommit
	// BlockIDFlagNil - voted for nil.
	BlockIDFlagNil
)

// CommitSig is a part of the Vote included in a Commit.
type CommitSig struct {
	BlockIDFlag      BlockIDFlag `json:"block_id_flag"`
	ValidatorAddress Address     `json:"validator_address"`
	Timestamp        time.Time   `json:"timestamp"`
	Signature        []byte      `json:"signature"`
}

// NewCommitSigForBlock returns new CommitSig with BlockIDFlagCommit.
func NewCommitSigForBlock(signature []byte, valAddr Address, ts time.Time) CommitSig {
	return CommitSig{
		BlockIDFlag:      BlockIDFlagCommit,
		ValidatorAddress: valAddr,
		Timestamp:        ts,
		Signature:        signature,
	}
}

// ForBlock returns true if CommitSig is for the block.
func (cs CommitSig) ForBlock() bool {
	return cs.BlockIDFlag == BlockIDFlagCommit
}

// NewCommitSigAbsent returns new CommitSig with BlockIDFlagAbsent. Other
// fields are all empty.
func NewCommitSigAbsent() CommitSig {
	return CommitSig{
		BlockIDFlag: BlockIDFlagAbsent,
	}
}

// Absent returns true if CommitSig is absent.
func (cs CommitSig) Absent() bool {
	return cs.BlockIDFlag == BlockIDFlagAbsent
}

func (cs CommitSig) String() string {
	return fmt.Sprintf("CommitSig{%X by %X on %v @ %s}",
		tmbytes.Fingerprint(cs.Signature),
		tmbytes.Fingerprint(cs.ValidatorAddress),
		cs.BlockIDFlag,
		CanonicalTime(cs.Timestamp))
}

// BlockID returns the Commit's BlockID if CommitSig indicates signing,
// otherwise - empty BlockID.
func (cs CommitSig) BlockID(commitBlockID BlockID) BlockID {
	var blockID BlockID
	switch cs.BlockIDFlag {
	case BlockIDFlagAbsent:
		blockID = BlockID{}
	case BlockIDFlagCommit:
		blockID = commitBlockID
	case BlockIDFlagNil:
		blockID = BlockID{}
	default:
		panic(fmt.Sprintf("Unknown BlockIDFlag: %v", cs.BlockIDFlag))
	}
	return blockID
}

// ValidateBasic performs basic validation.
func (cs CommitSig) ValidateBasic() error {
	switch cs.BlockIDFlag {
	case BlockIDFlagAbsent:
	case BlockIDFlagCommit:
	case BlockIDFlagNil:
	default:
		return fmt.Errorf("unknown BlockIDFlag: %v", cs.BlockIDFlag)
	}

	switch cs.BlockIDFlag {
	case BlockIDFlagAbsent:
		if len(cs.ValidatorAddress) != 0 {
			return errors.New("validator address is present")
		}
		if !cs.Timestamp.IsZero() {
			return errors.New("time is present")
		}
		if len(cs.Signature) != 0 {
			return errors.New("signature is present")
		}
	default:
		if len(cs.ValidatorAddress) != crypto.AddressSize {
			return fmt.Errorf("expected ValidatorAddress size to be %d bytes, got %d bytes",
				crypto.AddressSize,
				len(cs.ValidatorAddress),
			)
		}
		// NOTE: Timestamp validation is subtle and handled elsewhere.
		if len(cs.Signature) == 0 {
			return errors.New("signature is missing")
		}
		if len(cs.Signature) > MaxSignatureSize {
			return fmt.Errorf("signature is too big (max: %d)", MaxSignatureSize)
		}
	}

	return nil
}

// ToProto converts CommitSig to protobuf
func (cs *CommitSig) ToProto() *tmproto.CommitSig {
	if cs == nil {
		return nil
	}

	return &tmproto.CommitSig{
		BlockIdFlag:      tmproto.BlockIDFlag(cs.BlockIDFlag),
		ValidatorAddress: cs.ValidatorAddress,
		Timestamp:        cs.Timestamp,
		Signature:        cs.Signature,
	}
}

// FromProto sets a protobuf CommitSig to the given pointer.
// It returns an error if the CommitSig is invalid.
func (cs *CommitSig) FromProto(csp tmproto.CommitSig) error {

	cs.BlockIDFlag = BlockIDFlag(csp.BlockIdFlag)
	cs.ValidatorAddress = csp.ValidatorAddress
	cs.Timestamp = csp.Timestamp
	cs.Signature = csp.Signature

	return cs.ValidateBasic()
}

//-------------------------------------

// Commit contains the evidence that a block was committed by a set of validators.
// NOTE: Commit is empty for height 1, but never nil.
type Commit struct {
	// NOTE: The signatures are in order of address to preserve the bonded
	// ValidatorSet order.
	// Any peer with a block can gossip signatures by index with a peer without
	// recalculating the active ValidatorSet.
	Height     int64       `json:"height"`
	Round      int         `json:"round"`
	BlockID    BlockID     `json:"block_id"`
	Signatures []CommitSig `json:"signatures"`

	// Memoized in first call to corresponding method.
	// NOTE: can't memoize in constructor because constructor isn't used for
	// unmarshaling.
	hash     tmbytes.HexBytes
	bitArray *bits.BitArray
}

// NewCommit returns a new Commit.
func NewCommit(height int64, round int, blockID BlockID, commitSigs []CommitSig) *Commit {
	return &Commit{
		Height:     height,
		Round:      round,
		BlockID:    blockID,
		Signatures: commitSigs,
	}
}

// CommitToVoteSet constructs a VoteSet from the Commit and validator set.
// Panics if signatures from the commit can't be added to the voteset.
// Inverse of VoteSet.MakeCommit().
func CommitToVoteSet(chainID string, commit *Commit, vals *ValidatorSet) *VoteSet {
	voteSet := NewVoteSet(chainID, commit.Height, commit.Round, PrecommitType, vals)
	for idx, commitSig := range commit.Signatures {
		if commitSig.Absent() {
			continue // OK, some precommits can be missing.
		}
		added, err := voteSet.AddVote(commit.GetVote(idx))
		if !added || err != nil {
			panic(fmt.Sprintf("Failed to reconstruct LastCommit: %v", err))
		}
	}
	return voteSet
}

// GetVote converts the CommitSig for the given valIdx to a Vote.
// Returns nil if the precommit at valIdx is nil.
// Panics if valIdx >= commit.Size().
func (commit *Commit) GetVote(valIdx int) *Vote {
	commitSig := commit.Signatures[valIdx]
	return &Vote{
		Type:             PrecommitType,
		Height:           commit.Height,
		Round:            commit.Round,
		BlockID:          commitSig.BlockID(commit.BlockID),
		Timestamp:        commitSig.Timestamp,
		ValidatorAddress: commitSig.ValidatorAddress,
		ValidatorIndex:   valIdx,
		Signature:        commitSig.Signature,
	}
}

// VoteSignBytes constructs the SignBytes for the given CommitSig.
// The only unique part of the SignBytes is the Timestamp - all other fields
// signed over are otherwise the same for all validators.
// Panics if valIdx >= commit.Size().
func (commit *Commit) VoteSignBytes(chainID string, valIdx int) []byte {
	return commit.GetVote(valIdx).SignBytes(chainID)
}

// Type returns the vote type of the commit, which is always VoteTypePrecommit
// Implements VoteSetReader.
func (commit *Commit) Type() byte {
	return byte(PrecommitType)
}

// GetHeight returns height of the commit.
// Implements VoteSetReader.
func (commit *Commit) GetHeight() int64 {
	return commit.Height
}

// GetRound returns height of the commit.
// Implements VoteSetReader.
func (commit *Commit) GetRound() int {
	return commit.Round
}

// Size returns the number of signatures in the commit.
// Implements VoteSetReader.
func (commit *Commit) Size() int {
	if commit == nil {
		return 0
	}
	return len(commit.Signatures)
}

// BitArray returns a BitArray of which validators voted for BlockID or nil in this commit.
// Implements VoteSetReader.
func (commit *Commit) BitArray() *bits.BitArray {
	if commit.bitArray == nil {
		commit.bitArray = bits.NewBitArray(len(commit.Signatures))
		for i, commitSig := range commit.Signatures {
			// TODO: need to check the BlockID otherwise we could be counting conflicts,
			// not just the one with +2/3 !
			commit.bitArray.SetIndex(i, !commitSig.Absent())
		}
	}
	return commit.bitArray
}

// GetByIndex returns the vote corresponding to a given validator index.
// Panics if `index >= commit.Size()`.
// Implements VoteSetReader.
func (commit *Commit) GetByIndex(valIdx int) *Vote {
	return commit.GetVote(valIdx)
}

// IsCommit returns true if there is at least one signature.
// Implements VoteSetReader.
func (commit *Commit) IsCommit() bool {
	return len(commit.Signatures) != 0
}

// ValidateBasic performs basic validation that doesn't involve state data.
// Does not actually check the cryptographic signatures.
func (commit *Commit) ValidateBasic() error {
	if commit.Height < 0 {
		return errors.New("negative Height")
	}
	if commit.Round < 0 {
		return errors.New("negative Round")
	}
	if commit.Height >= 1 {
		if commit.BlockID.IsZero() {
			return errors.New("commit cannot be for nil block")
		}

		if len(commit.Signatures) == 0 {
			return errors.New("no signatures in commit")
		}
		for i, commitSig := range commit.Signatures {
			if err := commitSig.ValidateBasic(); err != nil {
				return fmt.Errorf("wrong CommitSig #%d: %v", i, err)
			}
		}
	}

	return nil
}

// Hash returns the hash of the commit
func (commit *Commit) Hash() tmbytes.HexBytes {
	if commit == nil {
		return nil
	}
	if commit.hash == nil {
		bs := make([][]byte, len(commit.Signatures))
		for i, commitSig := range commit.Signatures {
			bs[i] = cdcEncode(commitSig)
		}
		commit.hash = merkle.SimpleHashFromByteSlices(bs)
	}
	return commit.hash
}

// StringIndented returns a string representation of the commit
func (commit *Commit) StringIndented(indent string) string {
	if commit == nil {
		return "nil-Commit"
	}
	commitSigStrings := make([]string, len(commit.Signatures))
	for i, commitSig := range commit.Signatures {
		commitSigStrings[i] = commitSig.String()
	}
	return fmt.Sprintf(`Commit{
%s  Height:     %d
%s  Round:      %d
%s  BlockID:    %v
%s  Signatures:
%s    %v
%s}#%v`,
		indent, commit.Height,
		indent, commit.Round,
		indent, commit.BlockID,
		indent,
		indent, strings.Join(commitSigStrings, "\n"+indent+"    "),
		indent, commit.hash)
}

// ToProto converts Commit to protobuf
func (commit *Commit) ToProto() *tmproto.Commit {
	if commit == nil {
		return nil
	}

	c := new(tmproto.Commit)
	sigs := make([]tmproto.CommitSig, len(commit.Signatures))
	for i := range commit.Signatures {
		sigs[i] = *commit.Signatures[i].ToProto()
	}
	c.Signatures = sigs

	c.Height = commit.Height
	c.Round = int32(commit.Round)
	c.BlockID = commit.BlockID.ToProto()
	if commit.hash != nil {
		c.Hash = commit.hash
	}
	c.BitArray = commit.bitArray.ToProto()
	return c
}

// FromProto sets a protobuf Commit to the given pointer.
// It returns an error if the commit is invalid.
func CommitFromProto(cp *tmproto.Commit) (*Commit, error) {
	if cp == nil {
		return nil, errors.New("nil Commit")
	}

	var (
		commit   = new(Commit)
		bitArray *bits.BitArray
	)

	bi, err := BlockIDFromProto(&cp.BlockID)
	if err != nil {
		return nil, err
	}

	bitArray.FromProto(cp.BitArray)

	sigs := make([]CommitSig, len(cp.Signatures))
	for i := range cp.Signatures {
		if err := sigs[i].FromProto(cp.Signatures[i]); err != nil {
			return nil, err
		}
	}
	commit.Signatures = sigs

	commit.Height = cp.Height
	commit.Round = int(cp.Round)
	commit.BlockID = *bi
	commit.hash = cp.Hash
	commit.bitArray = bitArray

	return commit, commit.ValidateBasic()
}

//-----------------------------------------------------------------------------

// SignedHeader is a header along with the commits that prove it.
// It is the basis of the lite client.
type SignedHeader struct {
	*Header `json:"header"`

	Commit *Commit `json:"commit"`
}

// ValidateBasic does basic consistency checks and makes sure the header
// and commit are consistent.
//
// NOTE: This does not actually check the cryptographic signatures.  Make sure
// to use a Verifier to validate the signatures actually provide a
// significantly strong proof for this header's validity.
func (sh SignedHeader) ValidateBasic(chainID string) error {
	if sh.Header == nil {
		return errors.New("missing header")
	}
	if sh.Commit == nil {
		return errors.New("missing commit")
	}

	if err := sh.Header.ValidateBasic(); err != nil {
		return fmt.Errorf("invalid header: %w", err)
	}
	if err := sh.Commit.ValidateBasic(); err != nil {
		return fmt.Errorf("invalid commit: %w", err)
	}

	if sh.ChainID != chainID {
		return fmt.Errorf("header belongs to another chain %q, not %q", sh.ChainID, chainID)
	}

	// Make sure the header is consistent with the commit.
	if sh.Commit.Height != sh.Height {
		return fmt.Errorf("header and commit height mismatch: %d vs %d", sh.Height, sh.Commit.Height)
	}
	if hhash, chash := sh.Hash(), sh.Commit.BlockID.Hash; !bytes.Equal(hhash, chash) {
		return fmt.Errorf("commit signs block %X, header is block %X", chash, hhash)
	}

	return nil
}

func (sh SignedHeader) String() string {
	return sh.StringIndented("")
}

// StringIndented returns a string representation of the SignedHeader.
func (sh SignedHeader) StringIndented(indent string) string {
	return fmt.Sprintf(`SignedHeader{
%s  %v
%s  %v
%s}`,
		indent, sh.Header.StringIndented(indent+"  "),
		indent, sh.Commit.StringIndented(indent+"  "),
		indent)
}

// ToProto converts SignedHeader to protobuf
func (sh *SignedHeader) ToProto() *tmproto.SignedHeader {
	if sh == nil {
		return nil
	}

	psh := new(tmproto.SignedHeader)
	if sh.Header != nil {
		psh.Header = sh.Header.ToProto()
	}
	if sh.Commit != nil {
		psh.Commit = sh.Commit.ToProto()
	}

	return psh
}

// FromProto sets a protobuf SignedHeader to the given pointer.
// It returns an error if the hader or the commit is invalid.
func SignedHeaderFromProto(shp *tmproto.SignedHeader) (*SignedHeader, error) {
	if shp == nil {
		return nil, errors.New("nil SignedHeader")
	}

	sh := new(SignedHeader)

	if shp.Header != nil {
		h, err := HeaderFromProto(shp.Header)
		if err != nil {
			return nil, err
		}
		sh.Header = &h
	}

	if shp.Commit != nil {
		c, err := CommitFromProto(shp.Commit)
		if err != nil {
			return nil, err
		}
		sh.Commit = c
	}

	return sh, nil
}

//-----------------------------------------------------------------------------

// Data contains the data that will be erasure coded and is guaranteed to be available
// via the data availability scheme.
//
// TODO: update Data.Hash() to data availability root
// and clarify this here too.
//
// Data consists of:
//  - the set of transactions included in the block
//  - intermediate state roots computed from the Tx of the previous block
//  - Evidence included in the block
//  - LazyLedger (namespaced) messages included in the block
//
// Note that all these fields will be namespaced. The dedicated namespaces
// for all fields other than `Messages` are constant defined in // TODO.
type Data struct {

	// Txs that will be applied by state @ block.Height+1.
	// NOTE: not all txs here are valid.  We're just agreeing on the order first.
	// This means that block.AppHash does not include these txs.
	Txs Txs `json:"txs"`

	// Intermediate state roots of the Txs included in block.Height
	// and executed by state state @ block.Height+1.
	//
	// TODO: replace with a dedicated type `IntermediateStateRoot`
	// as soon as we settle on the format / sparse Merkle tree etc
	IntermediateStateRoots []tmbytes.HexBytes `json:"intermediate_roots"`

	// The messages included in this block.
	// TODO: define a mechanism to split up both (maybe via CheckTx)
	Messages []Message `json:"msgs"`

	Evidence EvidenceData `json:"evidence"`

	// Volatile
	hash tmbytes.HexBytes
}

type Message struct {
	// NamespaceID defines the namespace of this message, i.e. the
	// namespace it will use in the namespaced Merkle tree.
	//
	// TODO: spec out constrains and
	// introduce dedicated type instead of just []byte
	NamespaceID []byte

	// Data is the actual data contained in the message
	// (e.g. a block of a virtual sidechain).
	Data []byte
}

// Hash returns the hash of the data
func (data *Data) Hash() tmbytes.HexBytes {
	if data == nil {
		return (Txs{}).Hash()
	}
	if data.hash == nil {
		data.hash = data.Txs.Hash() // NOTE: leaves of merkle tree are TxIDs
	}
	return data.hash
}

// StringIndented returns a string representation of the transactions
func (data *Data) StringIndented(indent string) string {
	if data == nil {
		return "nil-Data"
	}
	txStrings := make([]string, tmmath.MinInt(len(data.Txs), 21))
	for i, tx := range data.Txs {
		if i == 20 {
			txStrings[i] = fmt.Sprintf("... (%v total)", len(data.Txs))
			break
		}
		txStrings[i] = fmt.Sprintf("%X (%d bytes)", tx.Hash(), len(tx))
	}
	return fmt.Sprintf(`Data{
%s  %v
%s}#%v`,
		indent, strings.Join(txStrings, "\n"+indent+"  "),
		indent, data.hash)
}

//-----------------------------------------------------------------------------

// EvidenceData contains any evidence of malicious wrong-doing by validators
type EvidenceData struct {
	Evidence EvidenceList `json:"evidence"`

	// Volatile
	hash tmbytes.HexBytes
}

// Hash returns the hash of the data.
func (data *EvidenceData) Hash() tmbytes.HexBytes {
	if data.hash == nil {
		data.hash = data.Evidence.Hash()
	}
	return data.hash
}

// StringIndented returns a string representation of the evidence.
func (data *EvidenceData) StringIndented(indent string) string {
	if data == nil {
		return "nil-Evidence"
	}
	evStrings := make([]string, tmmath.MinInt(len(data.Evidence), 21))
	for i, ev := range data.Evidence {
		if i == 20 {
			evStrings[i] = fmt.Sprintf("... (%v total)", len(data.Evidence))
			break
		}
		evStrings[i] = fmt.Sprintf("Evidence:%v", ev)
	}
	return fmt.Sprintf(`EvidenceData{
%s  %v
%s}#%v`,
		indent, strings.Join(evStrings, "\n"+indent+"  "),
		indent, data.hash)
}

//--------------------------------------------------------------------------------

// BlockID defines the unique ID of a block as its Hash and its PartSetHeader
type BlockID struct {
	Hash        tmbytes.HexBytes `json:"hash"`
	PartsHeader PartSetHeader    `json:"parts"`
}

// Equals returns true if the BlockID matches the given BlockID
func (blockID BlockID) Equals(other BlockID) bool {
	return bytes.Equal(blockID.Hash, other.Hash) &&
		blockID.PartsHeader.Equals(other.PartsHeader)
}

// Key returns a machine-readable string representation of the BlockID
func (blockID BlockID) Key() string {
	bz, err := cdc.MarshalBinaryBare(blockID.PartsHeader)
	if err != nil {
		panic(err)
	}
	return string(blockID.Hash) + string(bz)
}

// ValidateBasic performs basic validation.
func (blockID BlockID) ValidateBasic() error {
	// Hash can be empty in case of POLBlockID in Proposal.
	if err := ValidateHash(blockID.Hash); err != nil {
		return fmt.Errorf("wrong Hash")
	}
	if err := blockID.PartsHeader.ValidateBasic(); err != nil {
		return fmt.Errorf("wrong PartsHeader: %v", err)
	}
	return nil
}

// IsZero returns true if this is the BlockID of a nil block.
func (blockID BlockID) IsZero() bool {
	return len(blockID.Hash) == 0 &&
		blockID.PartsHeader.IsZero()
}

// IsComplete returns true if this is a valid BlockID of a non-nil block.
func (blockID BlockID) IsComplete() bool {
	return len(blockID.Hash) == tmhash.Size &&
		blockID.PartsHeader.Total > 0 &&
		len(blockID.PartsHeader.Hash) == tmhash.Size
}

// String returns a human readable string representation of the BlockID
func (blockID BlockID) String() string {
	return fmt.Sprintf(`%v:%v`, blockID.Hash, blockID.PartsHeader)
}

// ToProto converts BlockID to protobuf
func (blockID *BlockID) ToProto() tmproto.BlockID {
	if blockID == nil {
		return tmproto.BlockID{}
	}

	return tmproto.BlockID{
		Hash:        blockID.Hash,
		PartsHeader: blockID.PartsHeader.ToProto(),
	}
}

// FromProto sets a protobuf BlockID to the given pointer.
// It returns an error if the block id is invalid.
func BlockIDFromProto(bID *tmproto.BlockID) (*BlockID, error) {
	if bID == nil {
		return nil, errors.New("nil BlockID")
	}
	blockID := new(BlockID)
	ph, err := PartSetHeaderFromProto(&bID.PartsHeader)
	if err != nil {
		return nil, err
	}

	blockID.PartsHeader = *ph
	blockID.Hash = bID.Hash

	return blockID, blockID.ValidateBasic()
}<|MERGE_RESOLUTION|>--- conflicted
+++ resolved
@@ -8,27 +8,15 @@
 	"sync"
 	"time"
 
-<<<<<<< HEAD
-	"github.com/pkg/errors"
-
 	"github.com/lazyledger/lazyledger-core/crypto"
 	"github.com/lazyledger/lazyledger-core/crypto/merkle"
 	"github.com/lazyledger/lazyledger-core/crypto/tmhash"
 	"github.com/lazyledger/lazyledger-core/libs/bits"
 	tmbytes "github.com/lazyledger/lazyledger-core/libs/bytes"
 	tmmath "github.com/lazyledger/lazyledger-core/libs/math"
-	"github.com/lazyledger/lazyledger-core/version"
-=======
-	"github.com/tendermint/tendermint/crypto"
-	"github.com/tendermint/tendermint/crypto/merkle"
-	"github.com/tendermint/tendermint/crypto/tmhash"
-	"github.com/tendermint/tendermint/libs/bits"
-	tmbytes "github.com/tendermint/tendermint/libs/bytes"
-	tmmath "github.com/tendermint/tendermint/libs/math"
 	tmproto "github.com/tendermint/tendermint/proto/types"
 	tmversion "github.com/tendermint/tendermint/proto/version"
-	"github.com/tendermint/tendermint/version"
->>>>>>> 8ab0a4c3
+	"github.com/lazyledger/lazyledger-core/version"
 )
 
 const (
@@ -70,17 +58,10 @@
 type Block struct {
 	mtx sync.Mutex
 
-<<<<<<< HEAD
 	Header                 `json:"header"`
 	Data                   `json:"data"`
 	DataAvailabilityHeader DataAvailabilityHeader `json:"availability_header"`
 	LastCommit             *Commit                `json:"last_commit"`
-=======
-	Header     `json:"header"`
-	Data       `json:"data"`
-	Evidence   EvidenceData `json:"evidence"`
-	LastCommit *Commit      `json:"last_commit"`
->>>>>>> 8ab0a4c3
 }
 
 // ValidateBasic performs basic validation that doesn't involve state data.
