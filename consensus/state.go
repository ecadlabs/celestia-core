package consensus

import (
	"bytes"
	"errors"
	"fmt"
	"io"
	"os"
	"runtime/debug"
	"sort"
	"time"

	"github.com/gogo/protobuf/proto"

	cfg "github.com/tendermint/tendermint/config"
	cstypes "github.com/tendermint/tendermint/consensus/types"
	"github.com/tendermint/tendermint/crypto"
	cmtevents "github.com/tendermint/tendermint/libs/events"
	"github.com/tendermint/tendermint/libs/fail"
	cmtjson "github.com/tendermint/tendermint/libs/json"
	"github.com/tendermint/tendermint/libs/log"
	cmtmath "github.com/tendermint/tendermint/libs/math"
	cmtos "github.com/tendermint/tendermint/libs/os"
	"github.com/tendermint/tendermint/libs/service"
	cmtsync "github.com/tendermint/tendermint/libs/sync"
	"github.com/tendermint/tendermint/p2p"
	"github.com/tendermint/tendermint/pkg/trace"
	cmtproto "github.com/tendermint/tendermint/proto/tendermint/types"
	sm "github.com/tendermint/tendermint/state"
	"github.com/tendermint/tendermint/types"
	cmttime "github.com/tendermint/tendermint/types/time"
)

// Consensus sentinel errors
var (
	ErrInvalidProposalSignature   = errors.New("error invalid proposal signature")
	ErrInvalidProposalPOLRound    = errors.New("error invalid proposal POL round")
	ErrAddingVote                 = errors.New("error adding vote")
	ErrSignatureFoundInPastBlocks = errors.New("found signature from the same key")

	errPubKeyIsNotSet = errors.New("pubkey is not set. Look for \"Can't get private validator pubkey\" errors")
)

var msgQueueSize = 1000

// msgs from the reactor which may update the state
type msgInfo struct {
	Msg    Message `json:"msg"`
	PeerID p2p.ID  `json:"peer_key"`
}

// internally generated messages which may update the state
type timeoutInfo struct {
	Duration time.Duration         `json:"duration"`
	Height   int64                 `json:"height"`
	Round    int32                 `json:"round"`
	Step     cstypes.RoundStepType `json:"step"`
}

func (ti *timeoutInfo) String() string {
	return fmt.Sprintf("%v ; %d/%d %v", ti.Duration, ti.Height, ti.Round, ti.Step)
}

// interface to the mempool
type txNotifier interface {
	TxsAvailable() <-chan struct{}
}

// interface to the evidence pool
type evidencePool interface {
	// reports conflicting votes to the evidence pool to be processed into evidence
	ReportConflictingVotes(voteA, voteB *types.Vote)
}

// State handles execution of the consensus algorithm.
// It processes votes and proposals, and upon reaching agreement,
// commits blocks to the chain and executes them against the application.
// The internal state machine receives input from peers, the internal validator, and from a timer.
type State struct {
	service.BaseService

	// config details
	config        *cfg.ConsensusConfig
	privValidator types.PrivValidator // for signing votes

	// store blocks and commits
	blockStore sm.BlockStore

	// create and execute blocks
	blockExec *sm.BlockExecutor

	// notify us if txs are available
	txNotifier txNotifier

	// add evidence to the pool
	// when it's detected
	evpool evidencePool

	// internal state
	mtx cmtsync.RWMutex
	cstypes.RoundState
	state sm.State // State until height-1.
	// privValidator pubkey, memoized for the duration of one block
	// to avoid extra requests to HSM
	privValidatorPubKey crypto.PubKey

	// state changes may be triggered by: msgs from peers,
	// msgs from ourself, or by timeouts
	peerMsgQueue     chan msgInfo
	internalMsgQueue chan msgInfo
	timeoutTicker    TimeoutTicker

	// information about about added votes and block parts are written on this channel
	// so statistics can be computed by reactor
	statsMsgQueue chan msgInfo

	// we use eventBus to trigger msg broadcasts in the reactor,
	// and to notify external subscribers, eg. through a websocket
	eventBus *types.EventBus

	// a Write-Ahead Log ensures we can recover from any kind of crash
	// and helps us avoid signing conflicting votes
	wal          WAL
	replayMode   bool // so we don't log signing errors during replay
	doWALCatchup bool // determines if we even try to do the catchup

	// for tests where we want to limit the number of transitions the state makes
	nSteps int

	// some functions can be overwritten for testing
	decideProposal func(height int64, round int32)
	doPrevote      func(height int64, round int32)
	setProposal    func(proposal *types.Proposal) error

	// closed when we finish shutting down
	done chan struct{}

	// synchronous pubsub between consensus state and reactor.
	// state only emits EventNewRoundStep and EventVote
	evsw cmtevents.EventSwitch

	// for reporting metrics
	metrics *Metrics

	eventCollector *trace.Client
}

// StateOption sets an optional parameter on the State.
type StateOption func(*State)

// NewState returns a new State.
func NewState(
	config *cfg.ConsensusConfig,
	state sm.State,
	blockExec *sm.BlockExecutor,
	blockStore sm.BlockStore,
	txNotifier txNotifier,
	evpool evidencePool,
	options ...StateOption,
) *State {
	cs := &State{
		config:           config,
		blockExec:        blockExec,
		blockStore:       blockStore,
		txNotifier:       txNotifier,
		peerMsgQueue:     make(chan msgInfo, msgQueueSize),
		internalMsgQueue: make(chan msgInfo, msgQueueSize),
		timeoutTicker:    NewTimeoutTicker(),
		statsMsgQueue:    make(chan msgInfo, msgQueueSize),
		done:             make(chan struct{}),
		doWALCatchup:     true,
		wal:              nilWAL{},
		evpool:           evpool,
		evsw:             cmtevents.NewEventSwitch(),
		metrics:          NopMetrics(),
		eventCollector:   &trace.Client{},
	}

	// set function defaults (may be overwritten before calling Start)
	cs.decideProposal = cs.defaultDecideProposal
	cs.doPrevote = cs.defaultDoPrevote
	cs.setProposal = cs.defaultSetProposal

	// We have no votes, so reconstruct LastCommit from SeenCommit.
	if state.LastBlockHeight > 0 {
		cs.reconstructLastCommit(state)
	}

	cs.updateToState(state)

	// NOTE: we do not call scheduleRound0 yet, we do that upon Start()

	cs.BaseService = *service.NewBaseService(nil, "State", cs)
	for _, option := range options {
		option(cs)
	}

	return cs
}

// SetLogger implements Service.
func (cs *State) SetLogger(l log.Logger) {
	cs.BaseService.Logger = l
	cs.timeoutTicker.SetLogger(l)
}

// SetEventBus sets event bus.
func (cs *State) SetEventBus(b *types.EventBus) {
	cs.eventBus = b
	cs.blockExec.SetEventBus(b)
}

// StateMetrics sets the metrics.
func StateMetrics(metrics *Metrics) StateOption {
	return func(cs *State) { cs.metrics = metrics }
}

// SetEventCollector sets the remote event collector.
func SetEventCollector(ec *trace.Client) StateOption {
	return func(cs *State) { cs.eventCollector = ec }
}

// String returns a string.
func (cs *State) String() string {
	// better not to access shared variables
	return "ConsensusState"
}

// GetState returns a copy of the chain state.
func (cs *State) GetState() sm.State {
	cs.mtx.RLock()
	defer cs.mtx.RUnlock()
	return cs.state.Copy()
}

// GetLastHeight returns the last height committed.
// If there were no blocks, returns 0.
func (cs *State) GetLastHeight() int64 {
	cs.mtx.RLock()
	defer cs.mtx.RUnlock()
	return cs.RoundState.Height - 1
}

// GetRoundState returns a shallow copy of the internal consensus state.
func (cs *State) GetRoundState() *cstypes.RoundState {
	cs.mtx.RLock()
	rs := cs.RoundState // copy
	cs.mtx.RUnlock()
	return &rs
}

// GetRoundStateJSON returns a json of RoundState.
func (cs *State) GetRoundStateJSON() ([]byte, error) {
	cs.mtx.RLock()
	defer cs.mtx.RUnlock()
	return cmtjson.Marshal(cs.RoundState)
}

// GetRoundStateSimpleJSON returns a json of RoundStateSimple
func (cs *State) GetRoundStateSimpleJSON() ([]byte, error) {
	cs.mtx.RLock()
	defer cs.mtx.RUnlock()
	return cmtjson.Marshal(cs.RoundState.RoundStateSimple())
}

// GetValidators returns a copy of the current validators.
func (cs *State) GetValidators() (int64, []*types.Validator) {
	cs.mtx.RLock()
	defer cs.mtx.RUnlock()
	return cs.state.LastBlockHeight, cs.state.Validators.Copy().Validators
}

// SetPrivValidator sets the private validator account for signing votes. It
// immediately requests pubkey and caches it.
func (cs *State) SetPrivValidator(priv types.PrivValidator) {
	cs.mtx.Lock()
	defer cs.mtx.Unlock()

	cs.privValidator = priv

	if err := cs.updatePrivValidatorPubKey(); err != nil {
		cs.Logger.Error("failed to get private validator pubkey", "err", err)
	}
}

// SetTimeoutTicker sets the local timer. It may be useful to overwrite for
// testing.
func (cs *State) SetTimeoutTicker(timeoutTicker TimeoutTicker) {
	cs.mtx.Lock()
	cs.timeoutTicker = timeoutTicker
	cs.mtx.Unlock()
}

// LoadCommit loads the commit for a given height.
func (cs *State) LoadCommit(height int64) *types.Commit {
	cs.mtx.RLock()
	defer cs.mtx.RUnlock()

	if height == cs.blockStore.Height() {
		return cs.blockStore.LoadSeenCommit(height)
	}

	return cs.blockStore.LoadBlockCommit(height)
}

// OnStart loads the latest state via the WAL, and starts the timeout and
// receive routines.
func (cs *State) OnStart() error {
	// We may set the WAL in testing before calling Start, so only OpenWAL if its
	// still the nilWAL.
	if _, ok := cs.wal.(nilWAL); ok {
		if err := cs.loadWalFile(); err != nil {
			return err
		}
	}

	// we need the timeoutRoutine for replay so
	// we don't block on the tick chan.
	// NOTE: we will get a build up of garbage go routines
	// firing on the tockChan until the receiveRoutine is started
	// to deal with them (by that point, at most one will be valid)
	if err := cs.timeoutTicker.Start(); err != nil {
		return err
	}

	// We may have lost some votes if the process crashed reload from consensus
	// log to catchup.
	if cs.doWALCatchup {
		repairAttempted := false

	LOOP:
		for {
			err := cs.catchupReplay(cs.Height)
			switch {
			case err == nil:
				break LOOP

			case !IsDataCorruptionError(err):
				cs.Logger.Error("error on catchup replay; proceeding to start state anyway", "err", err)
				break LOOP

			case repairAttempted:
				return err
			}

			cs.Logger.Error("the WAL file is corrupted; attempting repair", "err", err)

			// 1) prep work
			if err := cs.wal.Stop(); err != nil {
				return err
			}

			repairAttempted = true

			// 2) backup original WAL file
			corruptedFile := fmt.Sprintf("%s.CORRUPTED", cs.config.WalFile())
			if err := cmtos.CopyFile(cs.config.WalFile(), corruptedFile); err != nil {
				return err
			}

			cs.Logger.Debug("backed up WAL file", "src", cs.config.WalFile(), "dst", corruptedFile)

			// 3) try to repair (WAL file will be overwritten!)
			if err := repairWalFile(corruptedFile, cs.config.WalFile()); err != nil {
				cs.Logger.Error("the WAL repair failed", "err", err)
				return err
			}

			cs.Logger.Info("successful WAL repair")

			// reload WAL file
			if err := cs.loadWalFile(); err != nil {
				return err
			}
		}
	}

	if err := cs.evsw.Start(); err != nil {
		return err
	}

	// Double Signing Risk Reduction
	if err := cs.checkDoubleSigningRisk(cs.Height); err != nil {
		return err
	}

	// now start the receiveRoutine
	go cs.receiveRoutine(0)

	// schedule the first round!
	// use GetRoundState so we don't race the receiveRoutine for access
	cs.scheduleRound0(cs.GetRoundState())

	return nil
}

// timeoutRoutine: receive requests for timeouts on tickChan and fire timeouts on tockChan
// receiveRoutine: serializes processing of proposoals, block parts, votes; coordinates state transitions
func (cs *State) startRoutines(maxSteps int) {
	err := cs.timeoutTicker.Start()
	if err != nil {
		cs.Logger.Error("failed to start timeout ticker", "err", err)
		return
	}

	go cs.receiveRoutine(maxSteps)
}

// loadWalFile loads WAL data from file. It overwrites cs.wal.
func (cs *State) loadWalFile() error {
	wal, err := cs.OpenWAL(cs.config.WalFile())
	if err != nil {
		cs.Logger.Error("failed to load state WAL", "err", err)
		return err
	}

	cs.wal = wal
	return nil
}

// OnStop implements service.Service.
func (cs *State) OnStop() {
	if err := cs.evsw.Stop(); err != nil {
		cs.Logger.Error("failed trying to stop eventSwitch", "error", err)
	}

	if err := cs.timeoutTicker.Stop(); err != nil {
		cs.Logger.Error("failed trying to stop timeoutTicket", "error", err)
	}
	// WAL is stopped in receiveRoutine.
}

// Wait waits for the the main routine to return.
// NOTE: be sure to Stop() the event switch and drain
// any event channels or this may deadlock
func (cs *State) Wait() {
	<-cs.done
}

// OpenWAL opens a file to log all consensus messages and timeouts for
// deterministic accountability.
func (cs *State) OpenWAL(walFile string) (WAL, error) {
	wal, err := NewWAL(walFile)
	if err != nil {
		cs.Logger.Error("failed to open WAL", "file", walFile, "err", err)
		return nil, err
	}

	wal.SetLogger(cs.Logger.With("wal", walFile))

	if err := wal.Start(); err != nil {
		cs.Logger.Error("failed to start WAL", "err", err)
		return nil, err
	}

	return wal, nil
}

//------------------------------------------------------------
// Public interface for passing messages into the consensus state, possibly causing a state transition.
// If peerID == "", the msg is considered internal.
// Messages are added to the appropriate queue (peer or internal).
// If the queue is full, the function may block.
// TODO: should these return anything or let callers just use events?

// AddVote inputs a vote.
func (cs *State) AddVote(vote *types.Vote, peerID p2p.ID) (added bool, err error) {
	if peerID == "" {
		cs.internalMsgQueue <- msgInfo{&VoteMessage{vote}, ""}
	} else {
		cs.peerMsgQueue <- msgInfo{&VoteMessage{vote}, peerID}
	}

	// TODO: wait for event?!
	return false, nil
}

// SetProposal inputs a proposal.
func (cs *State) SetProposal(proposal *types.Proposal, peerID p2p.ID) error {
	if peerID == "" {
		cs.internalMsgQueue <- msgInfo{&ProposalMessage{proposal}, ""}
	} else {
		cs.peerMsgQueue <- msgInfo{&ProposalMessage{proposal}, peerID}
	}

	// TODO: wait for event?!
	return nil
}

// AddProposalBlockPart inputs a part of the proposal block.
func (cs *State) AddProposalBlockPart(height int64, round int32, part *types.Part, peerID p2p.ID) error {
	if peerID == "" {
		cs.internalMsgQueue <- msgInfo{&BlockPartMessage{height, round, part}, ""}
	} else {
		cs.peerMsgQueue <- msgInfo{&BlockPartMessage{height, round, part}, peerID}
	}

	// TODO: wait for event?!
	return nil
}

// SetProposalAndBlock inputs the proposal and all block parts.
func (cs *State) SetProposalAndBlock(
	proposal *types.Proposal,
	block *types.Block,
	parts *types.PartSet,
	peerID p2p.ID,
) error {
	if err := cs.SetProposal(proposal, peerID); err != nil {
		return err
	}

	for i := 0; i < int(parts.Total()); i++ {
		part := parts.GetPart(i)
		if err := cs.AddProposalBlockPart(proposal.Height, proposal.Round, part, peerID); err != nil {
			return err
		}
	}

	return nil
}

//------------------------------------------------------------
// internal functions for managing the state

func (cs *State) updateHeight(height int64) {
	cs.metrics.Height.Set(float64(height))
	cs.Height = height
}

func (cs *State) updateRoundStep(round int32, step cstypes.RoundStepType) {
	if !cs.replayMode {
		if round != cs.Round || round == 0 && step == cstypes.RoundStepNewRound {
			cs.metrics.MarkRound(cs.Round)
		}
		if cs.Step != step {
			cs.metrics.MarkStep(cs.Step)
		}
	}
	cs.Round = round
	cs.Step = step
}

// enterNewRound(height, 0) at cs.StartTime.
func (cs *State) scheduleRound0(rs *cstypes.RoundState) {
	// cs.Logger.Info("scheduleRound0", "now", cmttime.Now(), "startTime", cs.StartTime)
	sleepDuration := rs.StartTime.Sub(cmttime.Now())
	// bound the sleep duration to be within 4 and 14 seconds
	minSleepDuration := 4 * time.Second
	maxSleepDuration := 14 * time.Second
	if sleepDuration < minSleepDuration {
		sleepDuration = minSleepDuration
	} else if sleepDuration > maxSleepDuration {
		sleepDuration = maxSleepDuration
	}

	cs.Logger.Info("scheduling next height sleeping:", "duration", sleepDuration.Milliseconds())

	cs.scheduleTimeout(sleepDuration, rs.Height, 0, cstypes.RoundStepNewHeight)
}

// Attempt to schedule a timeout (by sending timeoutInfo on the tickChan)
func (cs *State) scheduleTimeout(duration time.Duration, height int64, round int32, step cstypes.RoundStepType) {
	cs.Logger.Info("scheduleTimeout", "duration", duration, "height", height, "round", round, "step", step.String())
	cs.timeoutTicker.ScheduleTimeout(timeoutInfo{duration, height, round, step})
}

// send a msg into the receiveRoutine regarding our own proposal, block part, or vote
func (cs *State) sendInternalMessage(mi msgInfo) {
	select {
	case cs.internalMsgQueue <- mi:
	default:
		// NOTE: using the go-routine means our votes can
		// be processed out of order.
		// TODO: use CList here for strict determinism and
		// attempt push to internalMsgQueue in receiveRoutine
		cs.Logger.Debug("internal msg queue is full; using a go-routine")
		go func() { cs.internalMsgQueue <- mi }()
	}
}

// Reconstruct LastCommit from SeenCommit, which we saved along with the block,
// (which happens even before saving the state)
func (cs *State) reconstructLastCommit(state sm.State) {
	seenCommit := cs.blockStore.LoadSeenCommit(state.LastBlockHeight)
	if seenCommit == nil {
		panic(fmt.Sprintf(
			"failed to reconstruct last commit; seen commit for height %v not found",
			state.LastBlockHeight,
		))
	}

	lastPrecommits := types.CommitToVoteSet(state.ChainID, seenCommit, state.LastValidators)
	if !lastPrecommits.HasTwoThirdsMajority() {
		panic("failed to reconstruct last commit; does not have +2/3 maj")
	}

	cs.LastCommit = lastPrecommits
}

// Updates State and increments height to match that of state.
// The round becomes 0 and cs.Step becomes cstypes.RoundStepNewHeight.
func (cs *State) updateToState(state sm.State) {
	if cs.CommitRound > -1 && 0 < cs.Height && cs.Height != state.LastBlockHeight {
		panic(fmt.Sprintf(
			"updateToState() expected state height of %v but found %v",
			cs.Height, state.LastBlockHeight,
		))
	}

	if !cs.state.IsEmpty() {
		if cs.state.LastBlockHeight > 0 && cs.state.LastBlockHeight+1 != cs.Height {
			// This might happen when someone else is mutating cs.state.
			// Someone forgot to pass in state.Copy() somewhere?!
			panic(fmt.Sprintf(
				"inconsistent cs.state.LastBlockHeight+1 %v vs cs.Height %v",
				cs.state.LastBlockHeight+1, cs.Height,
			))
		}
		if cs.state.LastBlockHeight > 0 && cs.Height == cs.state.InitialHeight {
			panic(fmt.Sprintf(
				"inconsistent cs.state.LastBlockHeight %v, expected 0 for initial height %v",
				cs.state.LastBlockHeight, cs.state.InitialHeight,
			))
		}

		// If state isn't further out than cs.state, just ignore.
		// This happens when SwitchToConsensus() is called in the reactor.
		// We don't want to reset e.g. the Votes, but we still want to
		// signal the new round step, because other services (eg. txNotifier)
		// depend on having an up-to-date peer state!
		if state.LastBlockHeight <= cs.state.LastBlockHeight {
			cs.Logger.Debug(
				"ignoring updateToState()",
				"new_height", state.LastBlockHeight+1,
				"old_height", cs.state.LastBlockHeight+1,
			)
			cs.newStep()
			return
		}
	}

	// Reset fields based on state.
	validators := state.Validators

	switch {
	case state.LastBlockHeight == 0: // Very first commit should be empty.
		cs.LastCommit = (*types.VoteSet)(nil)
	case cs.CommitRound > -1 && cs.Votes != nil: // Otherwise, use cs.Votes
		if !cs.Votes.Precommits(cs.CommitRound).HasTwoThirdsMajority() {
			panic(fmt.Sprintf(
				"wanted to form a commit, but precommits (H/R: %d/%d) didn't have 2/3+: %v",
				state.LastBlockHeight, cs.CommitRound, cs.Votes.Precommits(cs.CommitRound),
			))
		}

		cs.LastCommit = cs.Votes.Precommits(cs.CommitRound)

	case cs.LastCommit == nil:
		// NOTE: when consensus starts, it has no votes. reconstructLastCommit
		// must be called to reconstruct LastCommit from SeenCommit.
		panic(fmt.Sprintf(
			"last commit cannot be empty after initial block (H:%d)",
			state.LastBlockHeight+1,
		))
	}

	// Next desired block height
	height := state.LastBlockHeight + 1
	if height == 1 {
		height = state.InitialHeight
	}

	// RoundState fields
	cs.updateHeight(height)
	cs.updateRoundStep(0, cstypes.RoundStepNewHeight)

	if cs.CommitTime.IsZero() {
		// "Now" makes it easier to sync up dev nodes.
		// We add timeoutCommit to allow transactions
		// to be gathered for the first block.
		// And alternative solution that relies on clocks:
		// cs.StartTime = state.LastBlockTime.Add(timeoutCommit)
		cs.StartTime = cs.config.Commit(cmttime.Now())
	} else {
<<<<<<< HEAD
		nst := cs.config.NextStartTime(cs.StartTime)
		now := cmttime.Now()
		cs.Logger.Info("setting start time", "next_start_time", nst.UnixMilli(), "time_since_last_block", now.Sub(cs.state.LastBlockTime).Milliseconds())
		cs.StartTime = nst
=======
		cs.StartTime = cs.config.Commit(cs.CommitTime)
>>>>>>> d24c81af
	}

	cs.Validators = validators
	cs.Proposal = nil
	cs.ProposalBlock = nil
	cs.ProposalBlockParts = nil
	cs.LockedRound = -1
	cs.LockedBlock = nil
	cs.LockedBlockParts = nil
	cs.TwoThirdPrevoteRound = -1
	cs.TwoThirdPrevoteBlock = nil
	cs.TwoThirdPrevoteBlockParts = nil
	cs.Votes = cstypes.NewHeightVoteSet(state.ChainID, height, validators)
	cs.CommitRound = -1
	cs.LastValidators = state.LastValidators
	cs.TriggeredTimeoutPrecommit = false

	cs.state = state

	// Finally, broadcast RoundState
	cs.newStep()
}

func (cs *State) newStep() {
	rs := cs.RoundStateEvent()
	if err := cs.wal.Write(rs); err != nil {
		cs.Logger.Error("failed writing to WAL", "err", err)
	}

	cs.nSteps++

	// newStep is called by updateToState in NewState before the eventBus is set!
	if cs.eventBus != nil {
		if err := cs.eventBus.PublishEventNewRoundStep(rs); err != nil {
			cs.Logger.Error("failed publishing new round step", "err", err)
		}

		cs.evsw.FireEvent(types.EventNewRoundStep, &cs.RoundState)
	}
}

//-----------------------------------------
// the main go routines

// receiveRoutine handles messages which may cause state transitions.
// it's argument (n) is the number of messages to process before exiting - use 0 to run forever
// It keeps the RoundState and is the only thing that updates it.
// Updates (state transitions) happen on timeouts, complete proposals, and 2/3 majorities.
// State must be locked before any internal state is updated.
func (cs *State) receiveRoutine(maxSteps int) {
	onExit := func(cs *State) {
		// NOTE: the internalMsgQueue may have signed messages from our
		// priv_val that haven't hit the WAL, but its ok because
		// priv_val tracks LastSig

		// close wal now that we're done writing to it
		if err := cs.wal.Stop(); err != nil {
			cs.Logger.Error("failed trying to stop WAL", "error", err)
		}

		cs.wal.Wait()
		close(cs.done)
	}

	defer func() {
		if r := recover(); r != nil {
			cs.Logger.Error("CONSENSUS FAILURE!!!", "err", r, "stack", string(debug.Stack()))
			// stop gracefully
			//
			// NOTE: We most probably shouldn't be running any further when there is
			// some unexpected panic. Some unknown error happened, and so we don't
			// know if that will result in the validator signing an invalid thing. It
			// might be worthwhile to explore a mechanism for manual resuming via
			// some console or secure RPC system, but for now, halting the chain upon
			// unexpected consensus bugs sounds like the better option.
			onExit(cs)
		}
	}()

	for {
		if maxSteps > 0 {
			if cs.nSteps >= maxSteps {
				cs.Logger.Debug("reached max steps; exiting receive routine")
				cs.nSteps = 0
				return
			}
		}

		rs := cs.RoundState
		var mi msgInfo

		select {
		case <-cs.txNotifier.TxsAvailable():
			cs.Logger.Info("new txs available; entering new round", "height", rs.Height, "round", rs.Round)
			cs.handleTxsAvailable()

		case mi = <-cs.peerMsgQueue:
			if err := cs.wal.Write(mi); err != nil {
				cs.Logger.Error("failed writing to WAL", "err", err)
			}

			// handles proposals, block parts, votes
			// may generate internal events (votes, complete proposals, 2/3 majorities)
			cs.handleMsg(mi)

		case mi = <-cs.internalMsgQueue:
			err := cs.wal.WriteSync(mi) // NOTE: fsync
			if err != nil {
				panic(fmt.Sprintf(
					"failed to write %v msg to consensus WAL due to %v; check your file system and restart the node",
					mi, err,
				))
			}

			if _, ok := mi.Msg.(*VoteMessage); ok {
				// we actually want to simulate failing during
				// the previous WriteSync, but this isn't easy to do.
				// Equivalent would be to fail here and manually remove
				// some bytes from the end of the wal.
				fail.Fail() // XXX
			}

			// handles proposals, block parts, votes
			cs.handleMsg(mi)

		case ti := <-cs.timeoutTicker.Chan(): // tockChan:
			if err := cs.wal.Write(ti); err != nil {
				cs.Logger.Error("failed writing to WAL", "err", err)
			}

			// if the timeout is relevant to the rs
			// go to the next step
			cs.handleTimeout(ti, rs)

		case <-cs.Quit():
			onExit(cs)
			return
		}
	}
}

// state transitions on complete-proposal, 2/3-any, 2/3-one
func (cs *State) handleMsg(mi msgInfo) {
	cs.mtx.Lock()
	defer cs.mtx.Unlock()
	var (
		added bool
		err   error
	)

	msg, peerID := mi.Msg, mi.PeerID

	switch msg := msg.(type) {
	case *ProposalMessage:
		// will not cause transition.
		// once proposal is set, we can receive block parts
		err = cs.setProposal(msg.Proposal)

	case *BlockPartMessage:
		// if the proposal is complete, we'll enterPrevote or tryFinalizeCommit
		added, err = cs.addProposalBlockPart(msg, peerID)

		// We unlock here to yield to any routines that need to read the the RoundState.
		// Previously, this code held the lock from the point at which the final block
		// part was received until the block executed against the application.
		// This prevented the reactor from being able to retrieve the most updated
		// version of the RoundState. The reactor needs the updated RoundState to
		// gossip the now completed block.
		//
		// This code can be further improved by either always operating on a copy
		// of RoundState and only locking when switching out State's copy of
		// RoundState with the updated copy or by emitting RoundState events in
		// more places for routines depending on it to listen for.
		cs.mtx.Unlock()

		cs.mtx.Lock()
		if added && cs.ProposalBlockParts.IsComplete() {
			cs.handleCompleteProposal(msg.Height)
		}
		if added {
			cs.statsMsgQueue <- mi
		}

		if err != nil && msg.Round != cs.Round {
			cs.Logger.Debug(
				"received block part from wrong round",
				"height", cs.Height,
				"cs_round", cs.Round,
				"block_round", msg.Round,
			)
			err = nil
		}

	case *VoteMessage:
		// attempt to add the vote and dupeout the validator if its a duplicate signature
		// if the vote gives us a 2/3-any or 2/3-one, we transition
		added, err = cs.tryAddVote(msg.Vote, peerID)
		if added {
			cs.statsMsgQueue <- mi
		}

		// if err == ErrAddingVote {
		// TODO: punish peer
		// We probably don't want to stop the peer here. The vote does not
		// necessarily comes from a malicious peer but can be just broadcasted by
		// a typical peer.
		// https://github.com/tendermint/tendermint/issues/1281
		// }

		// NOTE: the vote is broadcast to peers by the reactor listening
		// for vote events

		// TODO: If rs.Height == vote.Height && rs.Round < vote.Round,
		// the peer is sending us CatchupCommit precommits.
		// We could make note of this and help filter in broadcastHasVoteMessage().

	default:
		cs.Logger.Error("unknown msg type", "type", fmt.Sprintf("%T", msg))
		return
	}

	if err != nil {
		cs.Logger.Error(
			"failed to process message",
			"height", cs.Height,
			"round", cs.Round,
			"peer", peerID,
			"msg_type", fmt.Sprintf("%T", msg),
			"err", err,
		)
	}
}

func (cs *State) handleTimeout(ti timeoutInfo, rs cstypes.RoundState) {
	cs.Logger.Debug("received tock", "timeout", ti.Duration, "height", ti.Height, "round", ti.Round, "step", ti.Step)

	// timeouts must be for current height, round, step
	if ti.Height != rs.Height || ti.Round < rs.Round || (ti.Round == rs.Round && ti.Step < rs.Step) {
		cs.Logger.Debug("ignoring tock because we are ahead", "height", rs.Height, "round", rs.Round, "step", rs.Step)
		return
	}

	// the timeout will now cause a state transition
	cs.mtx.Lock()
	defer cs.mtx.Unlock()

	switch ti.Step {
	case cstypes.RoundStepNewHeight:
		// NewRound event fired from enterNewRound.
		// XXX: should we fire timeout here (for timeout commit)?
		cs.enterNewRound(ti.Height, 0)

	case cstypes.RoundStepNewRound:
		cs.enterPropose(ti.Height, 0)

	case cstypes.RoundStepPropose:
		if err := cs.eventBus.PublishEventTimeoutPropose(cs.RoundStateEvent()); err != nil {
			cs.Logger.Error("failed publishing timeout propose", "err", err)
		}

		cs.enterPrevote(ti.Height, ti.Round)

	case cstypes.RoundStepPrevoteWait:
		if err := cs.eventBus.PublishEventTimeoutWait(cs.RoundStateEvent()); err != nil {
			cs.Logger.Error("failed publishing timeout wait", "err", err)
		}

		cs.enterPrecommit(ti.Height, ti.Round)

	case cstypes.RoundStepPrecommitWait:
		if err := cs.eventBus.PublishEventTimeoutWait(cs.RoundStateEvent()); err != nil {
			cs.Logger.Error("failed publishing timeout wait", "err", err)
		}

		cs.enterPrecommit(ti.Height, ti.Round)
		cs.enterNewRound(ti.Height, ti.Round+1)

	default:
		panic(fmt.Sprintf("invalid timeout step: %v", ti.Step))
	}
}

func (cs *State) handleTxsAvailable() {
	cs.mtx.Lock()
	defer cs.mtx.Unlock()

	// We only need to do this for round 0.
	if cs.Round != 0 {
		return
	}

	switch cs.Step {
	case cstypes.RoundStepNewHeight: // timeoutCommit phase
		if cs.needProofBlock(cs.Height) {
			// enterPropose will be called by enterNewRound
			return
		}

		// +1ms to ensure RoundStepNewRound timeout always happens after RoundStepNewHeight
		timeoutCommit := cs.StartTime.Sub(cmttime.Now()) + 1*time.Millisecond
		cs.Logger.Info("*** entering new round with +1ms timeoutCommit", "timeout_commit", timeoutCommit.Milliseconds())
		cs.scheduleTimeout(timeoutCommit, cs.Height, 0, cstypes.RoundStepNewRound)

	case cstypes.RoundStepNewRound: // after timeoutCommit
		cs.enterPropose(cs.Height, 0)
	}
}

//-----------------------------------------------------------------------------
// State functions
// Used internally by handleTimeout and handleMsg to make state transitions

// Enter: `timeoutNewHeight` by startTime (commitTime+timeoutCommit),
//
//	or, if SkipTimeoutCommit==true, after receiving all precommits from (height,round-1)
//
// Enter: `timeoutPrecommits` after any +2/3 precommits from (height,round-1)
// Enter: +2/3 precommits for nil at (height,round-1)
// Enter: +2/3 prevotes any or +2/3 precommits for block or any from (height, round)
// NOTE: cs.StartTime was already set for height.
func (cs *State) enterNewRound(height int64, round int32) {
	logger := cs.Logger.With("height", height, "round", round)

	if cs.Height != height || round < cs.Round || (cs.Round == round && cs.Step != cstypes.RoundStepNewHeight) {
		logger.Debug(
			"entering new round with invalid args",
			"current", log.NewLazySprintf("%v/%v/%v", cs.Height, cs.Round, cs.Step),
		)
		return
	}

	if now := cmttime.Now(); cs.StartTime.After(now) {
		logger.Debug("need to set a buffer and log message here for sanity", "start_time", cs.StartTime, "now", now)
	}

	logger.Debug("entering new round", "current", log.NewLazySprintf("%v/%v/%v", cs.Height, cs.Round, cs.Step))

	// increment validators if necessary
	validators := cs.Validators
	if cs.Round < round {
		validators = validators.Copy()
		validators.IncrementProposerPriority(cmtmath.SafeSubInt32(round, cs.Round))
	}

	// Setup new round
	// we don't fire newStep for this step,
	// but we fire an event, so update the round step first
	cs.updateRoundStep(round, cstypes.RoundStepNewRound)
	cs.Validators = validators
	if round == 0 {
		// We've already reset these upon new height,
		// and meanwhile we might have received a proposal
		// for round 0.
	} else {
		logger.Debug("resetting proposal info")
		cs.Proposal = nil
		cs.ProposalBlock = nil
		cs.ProposalBlockParts = nil
	}

	cs.Votes.SetRound(cmtmath.SafeAddInt32(round, 1)) // also track next round (round+1) to allow round-skipping
	cs.TriggeredTimeoutPrecommit = false

	if err := cs.eventBus.PublishEventNewRound(cs.NewRoundEvent()); err != nil {
		cs.Logger.Error("failed publishing new round", "err", err)
	}
	// Wait for txs to be available in the mempool
	// before we enterPropose in round 0. If the last block changed the app hash,
	// we may need an empty "proof" block, and enterPropose immediately.
	waitForTxs := cs.config.WaitForTxs() && round == 0 && !cs.needProofBlock(height)
	if waitForTxs {
		if cs.config.CreateEmptyBlocksInterval > 0 {
			cs.scheduleTimeout(cs.config.CreateEmptyBlocksInterval, height, round,
				cstypes.RoundStepNewRound)
		}
	} else {
		cs.enterPropose(height, round)
	}
}

// needProofBlock returns true on the first height (so the genesis app hash is signed right away)
// and where the last block (height-1) caused the app hash to change
func (cs *State) needProofBlock(height int64) bool {
	if height == cs.state.InitialHeight {
		return true
	}

	lastBlockMeta := cs.blockStore.LoadBlockMeta(height - 1)
	if lastBlockMeta == nil {
		// See https://github.com/cometbft/cometbft/issues/370
		cs.Logger.Info("short-circuited needProofBlock", "height", height, "InitialHeight", cs.state.InitialHeight)
		return true
	}

	return !bytes.Equal(cs.state.AppHash, lastBlockMeta.Header.AppHash)
}

// Enter (CreateEmptyBlocks): from enterNewRound(height,round)
// Enter (CreateEmptyBlocks, CreateEmptyBlocksInterval > 0 ):
//
//	after enterNewRound(height,round), after timeout of CreateEmptyBlocksInterval
//
// Enter (!CreateEmptyBlocks) : after enterNewRound(height,round), once txs are in the mempool
func (cs *State) enterPropose(height int64, round int32) {
	logger := cs.Logger.With("height", height, "round", round)

	if cs.Height != height || round < cs.Round || (cs.Round == round && cstypes.RoundStepPropose <= cs.Step) {
		logger.Debug(
			"entering propose step with invalid args",
			"current", log.NewLazySprintf("%v/%v/%v", cs.Height, cs.Round, cs.Step),
		)
		return
	}

	logger.Debug("entering propose step", "current", log.NewLazySprintf("%v/%v/%v", cs.Height, cs.Round, cs.Step))

	defer func() {
		// Done enterPropose:
		cs.updateRoundStep(round, cstypes.RoundStepPropose)
		cs.newStep()

		// If we have the whole proposal + POL, then goto Prevote now.
		// else, we'll enterPrevote when the rest of the proposal is received (in AddProposalBlockPart),
		// or else after timeoutPropose
		if cs.isProposalComplete() {
			cs.enterPrevote(height, cs.Round)
		}
	}()

	// If we don't get the proposal and all block parts quick enough, enterPrevote
	cs.scheduleTimeout(cs.config.Propose(round), height, round, cstypes.RoundStepPropose)

	// Nothing more to do if we're not a validator
	if cs.privValidator == nil {
		logger.Debug("node is not a validator")
		return
	}

	logger.Debug("node is a validator")

	if cs.privValidatorPubKey == nil {
		// If this node is a validator & proposer in the current round, it will
		// miss the opportunity to create a block.
		logger.Error("propose step; empty priv validator public key", "err", errPubKeyIsNotSet)
		return
	}

	address := cs.privValidatorPubKey.Address()

	// if not a validator, we're done
	if !cs.Validators.HasAddress(address) {
		logger.Debug("node is not a validator", "addr", address, "vals", cs.Validators)
		return
	}

	if cs.isProposer(address) {
		logger.Debug("propose step; our turn to propose", "proposer", address)
		cs.decideProposal(height, round)
	} else {
		logger.Debug("propose step; not our turn to propose", "proposer", cs.Validators.GetProposer().Address)
	}
}

func (cs *State) isProposer(address []byte) bool {
	return bytes.Equal(cs.Validators.GetProposer().Address, address)
}

func (cs *State) defaultDecideProposal(height int64, round int32) {
	var block *types.Block
	var blockParts *types.PartSet

	// Decide on block
	if cs.TwoThirdPrevoteBlock != nil {
		// If there is valid block, choose that.
		block, blockParts = cs.TwoThirdPrevoteBlock, cs.TwoThirdPrevoteBlockParts
	} else {
		// Create a new proposal block from state/txs from the mempool.
		block, blockParts = cs.createProposalBlock()
		if block == nil {
			return
		}
	}

	// Flush the WAL. Otherwise, we may not recompute the same proposal to sign,
	// and the privValidator will refuse to sign anything.
	if err := cs.wal.FlushAndSync(); err != nil {
		cs.Logger.Error("failed flushing WAL to disk")
	}

	// Make proposal
	propBlockID := types.BlockID{Hash: block.Hash(), PartSetHeader: blockParts.Header()}
	proposal := types.NewProposal(height, round, cs.TwoThirdPrevoteRound, propBlockID)
	p := proposal.ToProto()
	if err := cs.privValidator.SignProposal(cs.state.ChainID, p); err == nil {
		proposal.Signature = p.Signature

		// send proposal and block parts on internal msg queue
		cs.sendInternalMessage(msgInfo{&ProposalMessage{proposal}, ""})

		for i := 0; i < int(blockParts.Total()); i++ {
			part := blockParts.GetPart(i)
			cs.sendInternalMessage(msgInfo{&BlockPartMessage{cs.Height, cs.Round, part}, ""})
		}

		cs.Logger.Debug("signed proposal", "height", height, "round", round, "proposal", proposal)
	} else if !cs.replayMode {
		cs.Logger.Error("propose step; failed signing proposal", "height", height, "round", round, "err", err)
	}
}

// Returns true if the proposal block is complete &&
// (if POLRound was proposed, we have +2/3 prevotes from there).
func (cs *State) isProposalComplete() bool {
	if cs.Proposal == nil || cs.ProposalBlock == nil {
		return false
	}
	// we have the proposal. if there's a POLRound,
	// make sure we have the prevotes from it too
	if cs.Proposal.POLRound < 0 {
		return true
	}
	// if this is false the proposer is lying or we haven't received the POL yet
	return cs.Votes.Prevotes(cs.Proposal.POLRound).HasTwoThirdsMajority()
}

// Create the next block to propose and return it. Returns nil block upon error.
//
// We really only need to return the parts, but the block is returned for
// convenience so we can log the proposal block.
//
// NOTE: keep it side-effect free for clarity.
// CONTRACT: cs.privValidator is not nil.
func (cs *State) createProposalBlock() (block *types.Block, blockParts *types.PartSet) {
	if cs.privValidator == nil {
		panic("entered createProposalBlock with privValidator being nil")
	}

	var commit *types.Commit
	switch {
	case cs.Height == cs.state.InitialHeight:
		// We're creating a proposal for the first block.
		// The commit is empty, but not nil.
		commit = types.NewCommit(0, 0, types.BlockID{}, nil)

	case cs.LastCommit.HasTwoThirdsMajority():
		// Make the commit from LastCommit
		commit = cs.LastCommit.MakeCommit()

	default: // This shouldn't happen.
		cs.Logger.Error("propose step; cannot propose anything without commit for the previous block")
		return
	}

	if cs.privValidatorPubKey == nil {
		// If this node is a validator & proposer in the current round, it will
		// miss the opportunity to create a block.
		cs.Logger.Error("propose step; empty priv validator public key", "err", errPubKeyIsNotSet)
		return
	}

	proposerAddr := cs.privValidatorPubKey.Address()

	return cs.blockExec.CreateProposalBlock(cs.Height, cs.state, commit, proposerAddr)
}

// Enter: `timeoutPropose` after entering Propose.
// Enter: proposal block and POL is ready.
// Prevote for LockedBlock if we're locked, or ProposalBlock if valid.
// Otherwise vote nil.
func (cs *State) enterPrevote(height int64, round int32) {
	logger := cs.Logger.With("height", height, "round", round)

	if cs.Height != height || round < cs.Round || (cs.Round == round && cstypes.RoundStepPrevote <= cs.Step) {
		logger.Debug(
			"entering prevote step with invalid args",
			"current", log.NewLazySprintf("%v/%v/%v", cs.Height, cs.Round, cs.Step),
		)
		return
	}

	defer func() {
		// Done enterPrevote:
		cs.updateRoundStep(round, cstypes.RoundStepPrevote)
		cs.newStep()
	}()

	logger.Debug("entering prevote step", "current", log.NewLazySprintf("%v/%v/%v", cs.Height, cs.Round, cs.Step))

	// Sign and broadcast vote as necessary
	cs.doPrevote(height, round)

	// Once `addVote` hits any +2/3 prevotes, we will go to PrevoteWait
	// (so we have more time to try and collect +2/3 prevotes for a single block)
}

func (cs *State) defaultDoPrevote(height int64, round int32) {
	logger := cs.Logger.With("height", height, "round", round)

	// If a block is locked, prevote that.
	if cs.LockedBlock != nil {
		logger.Debug("prevote step; already locked on a block; prevoting locked block")
		cs.signAddVote(cmtproto.PrevoteType, cs.LockedBlock.Hash(), cs.LockedBlockParts.Header())
		return
	}

	// If ProposalBlock is nil, prevote nil.
	if cs.ProposalBlock == nil {
		logger.Debug("prevote step: ProposalBlock is nil")
		cs.signAddVote(cmtproto.PrevoteType, nil, types.PartSetHeader{})
		return
	}

	// Validate proposal block
	err := cs.blockExec.ValidateBlock(cs.state, cs.ProposalBlock)
	if err != nil {
		// ProposalBlock is invalid, prevote nil.
		logger.Error("prevote step: ProposalBlock is invalid", "err", err)
		cs.signAddVote(cmtproto.PrevoteType, nil, types.PartSetHeader{})
		return
	}

	stateMachineValidBlock, err := cs.blockExec.ProcessProposal(cs.ProposalBlock)
	if err != nil {
		cs.Logger.Error("state machine returned an error when trying to process proposal block", "err", err)
	}

	// Vote nil if application invalidated the block
	if !stateMachineValidBlock {
		// The app says we must vote nil
		logger.Error("prevote step: the application deems this block to be mustVoteNil", "err", err)
		cs.signAddVote(cmtproto.PrevoteType, nil, types.PartSetHeader{})
		return
	}

	// Prevote cs.ProposalBlock
	// NOTE: the proposal signature is validated when it is received,
	// and the proposal block parts are validated as they are received (against the merkle hash in the proposal)
	logger.Debug("prevote step: ProposalBlock is valid")
	cs.signAddVote(cmtproto.PrevoteType, cs.ProposalBlock.Hash(), cs.ProposalBlockParts.Header())
}

// Enter: any +2/3 prevotes at next round.
func (cs *State) enterPrevoteWait(height int64, round int32) {
	logger := cs.Logger.With("height", height, "round", round)

	if cs.Height != height || round < cs.Round || (cs.Round == round && cstypes.RoundStepPrevoteWait <= cs.Step) {
		logger.Debug(
			"entering prevote wait step with invalid args",
			"current", log.NewLazySprintf("%v/%v/%v", cs.Height, cs.Round, cs.Step),
		)
		return
	}

	if !cs.Votes.Prevotes(round).HasTwoThirdsAny() {
		panic(fmt.Sprintf(
			"entering prevote wait step (%v/%v), but prevotes does not have any +2/3 votes",
			height, round,
		))
	}

	logger.Debug("entering prevote wait step", "current", log.NewLazySprintf("%v/%v/%v", cs.Height, cs.Round, cs.Step))

	defer func() {
		// Done enterPrevoteWait:
		cs.updateRoundStep(round, cstypes.RoundStepPrevoteWait)
		cs.newStep()
	}()

	// Wait for some more prevotes; enterPrecommit
	cs.scheduleTimeout(cs.config.Prevote(round), height, round, cstypes.RoundStepPrevoteWait)
}

// Enter: `timeoutPrevote` after any +2/3 prevotes.
// Enter: `timeoutPrecommit` after any +2/3 precommits.
// Enter: +2/3 precomits for block or nil.
// Lock & precommit the ProposalBlock if we have enough prevotes for it (a POL in this round)
// else, unlock an existing lock and precommit nil if +2/3 of prevotes were nil,
// else, precommit nil otherwise.
func (cs *State) enterPrecommit(height int64, round int32) {
	logger := cs.Logger.With("height", height, "round", round)

	if cs.Height != height || round < cs.Round || (cs.Round == round && cstypes.RoundStepPrecommit <= cs.Step) {
		logger.Debug(
			"entering precommit step with invalid args",
			"current", log.NewLazySprintf("%v/%v/%v", cs.Height, cs.Round, cs.Step),
		)
		return
	}

	logger.Debug("entering precommit step", "current", log.NewLazySprintf("%v/%v/%v", cs.Height, cs.Round, cs.Step))

	defer func() {
		// Done enterPrecommit:
		cs.updateRoundStep(round, cstypes.RoundStepPrecommit)
		cs.newStep()
	}()

	// check for a polka
	blockID, ok := cs.Votes.Prevotes(round).TwoThirdsMajority()

	// If we don't have a polka, we must precommit nil.
	if !ok {
		if cs.LockedBlock != nil {
			logger.Debug("precommit step; no +2/3 prevotes during enterPrecommit while we are locked; precommitting nil")
		} else {
			logger.Debug("precommit step; no +2/3 prevotes during enterPrecommit; precommitting nil")
		}

		cs.signAddVote(cmtproto.PrecommitType, nil, types.PartSetHeader{})
		return
	}

	// At this point +2/3 prevoted for a particular block or nil.
	if err := cs.eventBus.PublishEventPolka(cs.RoundStateEvent()); err != nil {
		logger.Error("failed publishing polka", "err", err)
	}

	// the latest POLRound should be this round.
	polRound, _ := cs.Votes.POLInfo()
	if polRound < round {
		panic(fmt.Sprintf("this POLRound should be %v but got %v", round, polRound))
	}

	// +2/3 prevoted nil. Unlock and precommit nil.
	if len(blockID.Hash) == 0 {
		if cs.LockedBlock == nil {
			logger.Debug("precommit step; +2/3 prevoted for nil")
		} else {
			logger.Debug("precommit step; +2/3 prevoted for nil; unlocking")
			cs.LockedRound = -1
			cs.LockedBlock = nil
			cs.LockedBlockParts = nil

			if err := cs.eventBus.PublishEventUnlock(cs.RoundStateEvent()); err != nil {
				logger.Error("failed publishing event unlock", "err", err)
			}
		}

		cs.signAddVote(cmtproto.PrecommitType, nil, types.PartSetHeader{})
		return
	}

	// At this point, +2/3 prevoted for a particular block.

	// If we're already locked on that block, precommit it, and update the LockedRound
	if cs.LockedBlock.HashesTo(blockID.Hash) {
		logger.Debug("precommit step; +2/3 prevoted locked block; relocking")
		cs.LockedRound = round

		if err := cs.eventBus.PublishEventRelock(cs.RoundStateEvent()); err != nil {
			logger.Error("failed publishing event relock", "err", err)
		}

		cs.signAddVote(cmtproto.PrecommitType, blockID.Hash, blockID.PartSetHeader)
		return
	}

	// If +2/3 prevoted for proposal block, stage and precommit it
	if cs.ProposalBlock.HashesTo(blockID.Hash) {
		logger.Debug("precommit step; +2/3 prevoted proposal block; locking", "hash", blockID.Hash)

		// Validate the block.
		if err := cs.blockExec.ValidateBlock(cs.state, cs.ProposalBlock); err != nil {
			panic(fmt.Sprintf("precommit step; +2/3 prevoted for an invalid block: %v", err))
		}

		cs.LockedRound = round
		cs.LockedBlock = cs.ProposalBlock
		cs.LockedBlockParts = cs.ProposalBlockParts

		if err := cs.eventBus.PublishEventLock(cs.RoundStateEvent()); err != nil {
			logger.Error("failed publishing event lock", "err", err)
		}

		cs.signAddVote(cmtproto.PrecommitType, blockID.Hash, blockID.PartSetHeader)
		return
	}

	// There was a polka in this round for a block we don't have.
	// Fetch that block, unlock, and precommit nil.
	// The +2/3 prevotes for this round is the POL for our unlock.
	logger.Debug("precommit step; +2/3 prevotes for a block we do not have; voting nil", "block_id", blockID)

	cs.LockedRound = -1
	cs.LockedBlock = nil
	cs.LockedBlockParts = nil

	if !cs.ProposalBlockParts.HasHeader(blockID.PartSetHeader) {
		cs.ProposalBlock = nil
		cs.ProposalBlockParts = types.NewPartSetFromHeader(blockID.PartSetHeader)
	}

	if err := cs.eventBus.PublishEventUnlock(cs.RoundStateEvent()); err != nil {
		logger.Error("failed publishing event unlock", "err", err)
	}

	cs.signAddVote(cmtproto.PrecommitType, nil, types.PartSetHeader{})
}

// Enter: any +2/3 precommits for next round.
func (cs *State) enterPrecommitWait(height int64, round int32) {
	logger := cs.Logger.With("height", height, "round", round)

	if cs.Height != height || round < cs.Round || (cs.Round == round && cs.TriggeredTimeoutPrecommit) {
		logger.Debug(
			"entering precommit wait step with invalid args",
			"triggered_timeout", cs.TriggeredTimeoutPrecommit,
			"current", log.NewLazySprintf("%v/%v", cs.Height, cs.Round),
		)
		return
	}

	if !cs.Votes.Precommits(round).HasTwoThirdsAny() {
		panic(fmt.Sprintf(
			"entering precommit wait step (%v/%v), but precommits does not have any +2/3 votes",
			height, round,
		))
	}

	logger.Debug("entering precommit wait step", "current", log.NewLazySprintf("%v/%v/%v", cs.Height, cs.Round, cs.Step))

	defer func() {
		// Done enterPrecommitWait:
		cs.TriggeredTimeoutPrecommit = true
		cs.newStep()
	}()

	// wait for some more precommits; enterNewRound
	cs.scheduleTimeout(cs.config.Precommit(round), height, round, cstypes.RoundStepPrecommitWait)
}

// Enter: +2/3 precommits for block
func (cs *State) enterCommit(height int64, commitRound int32) {
	logger := cs.Logger.With("height", height, "commit_round", commitRound)

	if cs.Height != height || cstypes.RoundStepCommit <= cs.Step {
		logger.Debug(
			"entering commit step with invalid args",
			"current", log.NewLazySprintf("%v/%v/%v", cs.Height, cs.Round, cs.Step),
		)
		return
	}

	logger.Debug("entering commit step", "current", log.NewLazySprintf("%v/%v/%v", cs.Height, cs.Round, cs.Step))

	defer func() {
		// Done enterCommit:
		// keep cs.Round the same, commitRound points to the right Precommits set.
		cs.updateRoundStep(cs.Round, cstypes.RoundStepCommit)
		cs.CommitRound = commitRound
		cs.CommitTime = cmttime.Now()
		cs.newStep()

		// Maybe finalize immediately.
		cs.tryFinalizeCommit(height)
	}()

	blockID, ok := cs.Votes.Precommits(commitRound).TwoThirdsMajority()
	if !ok {
		panic("RunActionCommit() expects +2/3 precommits")
	}

	// The Locked* fields no longer matter.
	// Move them over to ProposalBlock if they match the commit hash,
	// otherwise they'll be cleared in updateToState.
	if cs.LockedBlock.HashesTo(blockID.Hash) {
		logger.Debug("commit is for a locked block; set ProposalBlock=LockedBlock", "block_hash", blockID.Hash)
		cs.ProposalBlock = cs.LockedBlock
		cs.ProposalBlockParts = cs.LockedBlockParts
	}

	// If we don't have the block being committed, set up to get it.
	if !cs.ProposalBlock.HashesTo(blockID.Hash) {
		if !cs.ProposalBlockParts.HasHeader(blockID.PartSetHeader) {
			logger.Info(
				"commit is for a block we do not know about; set ProposalBlock=nil",
				"proposal", log.NewLazyBlockHash(cs.ProposalBlock),
				"commit", blockID.Hash,
			)

			// We're getting the wrong block.
			// Set up ProposalBlockParts and keep waiting.
			cs.ProposalBlock = nil
			cs.ProposalBlockParts = types.NewPartSetFromHeader(blockID.PartSetHeader)

			if err := cs.eventBus.PublishEventValidBlock(cs.RoundStateEvent()); err != nil {
				logger.Error("failed publishing valid block", "err", err)
			}

			cs.evsw.FireEvent(types.EventValidBlock, &cs.RoundState)
		}
	}
}

// If we have the block AND +2/3 commits for it, finalize.
func (cs *State) tryFinalizeCommit(height int64) {
	logger := cs.Logger.With("height", height)

	if cs.Height != height {
		panic(fmt.Sprintf("tryFinalizeCommit() cs.Height: %v vs height: %v", cs.Height, height))
	}

	blockID, ok := cs.Votes.Precommits(cs.CommitRound).TwoThirdsMajority()
	if !ok || len(blockID.Hash) == 0 {
		logger.Error("failed attempt to finalize commit; there was no +2/3 majority or +2/3 was for nil")
		return
	}

	if !cs.ProposalBlock.HashesTo(blockID.Hash) {
		// TODO: this happens every time if we're not a validator (ugly logs)
		// TODO: ^^ wait, why does it matter that we're a validator?
		logger.Debug(
			"failed attempt to finalize commit; we do not have the commit block",
			"proposal_block", log.NewLazyBlockHash(cs.ProposalBlock),
			"commit_block", blockID.Hash,
		)
		return
	}

	cs.finalizeCommit(height)
}

// Increment height and goto cstypes.RoundStepNewHeight
func (cs *State) finalizeCommit(height int64) {
	logger := cs.Logger.With("height", height)

	if cs.Height != height || cs.Step != cstypes.RoundStepCommit {
		logger.Debug(
			"entering finalize commit step",
			"current", log.NewLazySprintf("%v/%v/%v", cs.Height, cs.Round, cs.Step),
		)
		return
	}

	cs.calculatePrevoteMessageDelayMetrics()

	blockID, ok := cs.Votes.Precommits(cs.CommitRound).TwoThirdsMajority()
	block, blockParts := cs.ProposalBlock, cs.ProposalBlockParts

	if !ok {
		panic("cannot finalize commit; commit does not have 2/3 majority")
	}
	if !blockParts.HasHeader(blockID.PartSetHeader) {
		panic("expected ProposalBlockParts header to be commit header")
	}
	if !block.HashesTo(blockID.Hash) {
		panic("cannot finalize commit; proposal block does not hash to commit hash")
	}

	if err := cs.blockExec.ValidateBlock(cs.state, block); err != nil {
		panic(fmt.Errorf("+2/3 committed an invalid block: %w", err))
	}

	logger.Info(
		"finalizing commit of block",
		"hash", log.NewLazyBlockHash(block),
		"root", block.AppHash,
		"num_txs", len(block.Txs),
	)
	logger.Debug("committed block", "block", log.NewLazySprintf("%v", block))

	fail.Fail() // XXX

	// Save to blockStore.
	var seenCommit *types.Commit
	if cs.blockStore.Height() < block.Height {
		// NOTE: the seenCommit is local justification to commit this block,
		// but may differ from the LastCommit included in the next block
		precommits := cs.Votes.Precommits(cs.CommitRound)
		seenCommit = precommits.MakeCommit()
		cs.blockStore.SaveBlock(block, blockParts, seenCommit)
	} else {
		// Happens during replay if we already saved the block but didn't commit
		logger.Debug("calling finalizeCommit on already stored block", "height", block.Height)
	}

	fail.Fail() // XXX

	// Write EndHeightMessage{} for this height, implying that the blockstore
	// has saved the block.
	//
	// If we crash before writing this EndHeightMessage{}, we will recover by
	// running ApplyBlock during the ABCI handshake when we restart.  If we
	// didn't save the block to the blockstore before writing
	// EndHeightMessage{}, we'd have to change WAL replay -- currently it
	// complains about replaying for heights where an #ENDHEIGHT entry already
	// exists.
	//
	// Either way, the State should not be resumed until we
	// successfully call ApplyBlock (ie. later here, or in Handshake after
	// restart).
	endMsg := EndHeightMessage{height}
	if err := cs.wal.WriteSync(endMsg); err != nil { // NOTE: fsync
		panic(fmt.Sprintf(
			"failed to write %v msg to consensus WAL due to %v; check your file system and restart the node",
			endMsg, err,
		))
	}

	fail.Fail() // XXX

	// Create a copy of the state for staging and an event cache for txs.
	stateCopy := cs.state.Copy()

	// Execute and commit the block, update and save the state, and update the mempool.
	// NOTE The block.AppHash wont reflect these txs until the next block.
	var (
		err          error
		retainHeight int64
	)

	stateCopy, retainHeight, err = cs.blockExec.ApplyBlock(
		stateCopy,
		types.BlockID{
			Hash:          block.Hash(),
			PartSetHeader: blockParts.Header(),
		},
		block,
		seenCommit,
	)
	if err != nil {
		panic(fmt.Sprintf("failed to apply block; error %v", err))
	}

	fail.Fail() // XXX

	// Prune old heights, if requested by ABCI app.
	if retainHeight > 0 {
		pruned, err := cs.pruneBlocks(retainHeight)
		if err != nil {
			logger.Error("failed to prune blocks", "retain_height", retainHeight, "err", err)
		} else {
			logger.Debug("pruned blocks", "pruned", pruned, "retain_height", retainHeight)
		}
	}

	// must be called before we update state
	cs.recordMetrics(height, block)

	// NewHeightStep!
	cs.updateToState(stateCopy)

	fail.Fail() // XXX

	// Private validator might have changed it's key pair => refetch pubkey.
	if err := cs.updatePrivValidatorPubKey(); err != nil {
		logger.Error("failed to get private validator pubkey", "err", err)
	}

	// cs.StartTime is already set.
	// Schedule Round0 to start soon.
	cs.scheduleRound0(&cs.RoundState)

	// By here,
	// * cs.Height has been increment to height+1
	// * cs.Step is now cstypes.RoundStepNewHeight
	// * cs.StartTime is set to when we will start round0.
}

func (cs *State) pruneBlocks(retainHeight int64) (uint64, error) {
	base := cs.blockStore.Base()
	if retainHeight <= base {
		return 0, nil
	}
	pruned, err := cs.blockStore.PruneBlocks(retainHeight)
	if err != nil {
		return 0, fmt.Errorf("failed to prune block store: %w", err)
	}
	err = cs.blockExec.Store().PruneStates(base, retainHeight)
	if err != nil {
		return 0, fmt.Errorf("failed to prune state database: %w", err)
	}
	return pruned, nil
}

func (cs *State) recordMetrics(height int64, block *types.Block) {
	cs.metrics.Validators.Set(float64(cs.Validators.Size()))
	cs.metrics.ValidatorsPower.Set(float64(cs.Validators.TotalVotingPower()))

	var (
		missingValidators      int
		missingValidatorsPower int64
	)
	// height=0 -> MissingValidators and MissingValidatorsPower are both 0.
	// Remember that the first LastCommit is intentionally empty, so it's not
	// fair to increment missing validators number.
	if height > cs.state.InitialHeight {
		// Sanity check that commit size matches validator set size - only applies
		// after first block.
		var (
			commitSize = block.LastCommit.Size()
			valSetLen  = len(cs.LastValidators.Validators)
			address    types.Address
		)
		if commitSize != valSetLen {
			panic(fmt.Sprintf("commit size (%d) doesn't match valset length (%d) at height %d\n\n%v\n\n%v",
				commitSize, valSetLen, block.Height, block.LastCommit.Signatures, cs.LastValidators.Validators))
		}

		if cs.privValidator != nil {
			if cs.privValidatorPubKey == nil {
				// Metrics won't be updated, but it's not critical.
				cs.Logger.Error(fmt.Sprintf("recordMetrics: %v", errPubKeyIsNotSet))
			} else {
				address = cs.privValidatorPubKey.Address()
			}
		}

		for i, val := range cs.LastValidators.Validators {
			commitSig := block.LastCommit.Signatures[i]
			if commitSig.Absent() {
				missingValidators++
				missingValidatorsPower += val.VotingPower
			}

			if bytes.Equal(val.Address, address) {
				label := []string{
					"validator_address", val.Address.String(),
				}
				cs.metrics.ValidatorPower.With(label...).Set(float64(val.VotingPower))
				if commitSig.ForBlock() {
					cs.metrics.ValidatorLastSignedHeight.With(label...).Set(float64(height))
				} else {
					cs.metrics.ValidatorMissedBlocks.With(label...).Add(float64(1))
				}
			}

		}
	}
	cs.metrics.MissingValidators.Set(float64(missingValidators))
	cs.metrics.MissingValidatorsPower.Set(float64(missingValidatorsPower))

	// NOTE: byzantine validators power and count is only for consensus evidence i.e. duplicate vote
	var (
		byzantineValidatorsPower = int64(0)
		byzantineValidatorsCount = int64(0)
	)
	for _, ev := range block.Evidence.Evidence {
		if dve, ok := ev.(*types.DuplicateVoteEvidence); ok {
			if _, val := cs.Validators.GetByAddress(dve.VoteA.ValidatorAddress); val != nil {
				byzantineValidatorsCount++
				byzantineValidatorsPower += val.VotingPower
			}
		}
	}
	cs.metrics.ByzantineValidators.Set(float64(byzantineValidatorsCount))
	cs.metrics.ByzantineValidatorsPower.Set(float64(byzantineValidatorsPower))

	if height > 1 {
		lastBlockMeta := cs.blockStore.LoadBlockMeta(height - 1)
		if lastBlockMeta != nil {
			cs.metrics.BlockIntervalSeconds.Observe(
				block.Time.Sub(lastBlockMeta.Header.Time).Seconds(),
			)
		}
	}

	cs.metrics.NumTxs.Set(float64(len(block.Data.Txs)))
	cs.metrics.TotalTxs.Add(float64(len(block.Data.Txs)))
	cs.metrics.BlockSizeBytes.Set(float64(block.Size()))
	cs.metrics.CommittedHeight.Set(float64(block.Height))
}

//-----------------------------------------------------------------------------

func (cs *State) defaultSetProposal(proposal *types.Proposal) error {
	// Already have one
	// TODO: possibly catch double proposals
	if cs.Proposal != nil {
		return nil
	}

	// Does not apply
	if proposal.Height != cs.Height || proposal.Round != cs.Round {
		return nil
	}

	// Verify POLRound, which must be -1 or in range [0, proposal.Round).
	if proposal.POLRound < -1 ||
		(proposal.POLRound >= 0 && proposal.POLRound >= proposal.Round) {
		return ErrInvalidProposalPOLRound
	}

	p := proposal.ToProto()
	// Verify signature
	if !cs.Validators.GetProposer().PubKey.VerifySignature(
		types.ProposalSignBytes(cs.state.ChainID, p), proposal.Signature,
	) {
		return ErrInvalidProposalSignature
	}

	proposal.Signature = p.Signature
	cs.Proposal = proposal
	// We don't update cs.ProposalBlockParts if it is already set.
	// This happens if we're already in cstypes.RoundStepCommit or if there is a valid block in the current round.
	// TODO: We can check if Proposal is for a different block as this is a sign of misbehavior!
	if cs.ProposalBlockParts == nil {
		cs.ProposalBlockParts = types.NewPartSetFromHeader(proposal.BlockID.PartSetHeader)
	}

	cs.Logger.Info("received proposal", "proposal", proposal)
	return nil
}

// NOTE: block is not necessarily valid.
// Asynchronously triggers either enterPrevote (before we timeout of propose) or tryFinalizeCommit,
// once we have the full block.
func (cs *State) addProposalBlockPart(msg *BlockPartMessage, peerID p2p.ID) (added bool, err error) {
	height, round, part := msg.Height, msg.Round, msg.Part

	// Blocks might be reused, so round mismatch is OK
	if cs.Height != height {
		cs.Logger.Debug("received block part from wrong height", "height", height, "round", round)
		cs.metrics.BlockGossipPartsReceived.With("matches_current", "false").Add(1)
		return false, nil
	}

	// We're not expecting a block part.
	if cs.ProposalBlockParts == nil {
		cs.metrics.BlockGossipPartsReceived.With("matches_current", "false").Add(1)
		// NOTE: this can happen when we've gone to a higher round and
		// then receive parts from the previous round - not necessarily a bad peer.
		cs.Logger.Debug(
			"received a block part when we are not expecting any",
			"height", height,
			"round", round,
			"index", part.Index,
			"peer", peerID,
		)
		return false, nil
	}

	added, err = cs.ProposalBlockParts.AddPart(part)
	if err != nil {
		if errors.Is(err, types.ErrPartSetInvalidProof) || errors.Is(err, types.ErrPartSetUnexpectedIndex) {
			cs.metrics.BlockGossipPartsReceived.With("matches_current", "false").Add(1)
		}
		return added, err
	}

	cs.metrics.BlockGossipPartsReceived.With("matches_current", "true").Add(1)

	if cs.ProposalBlockParts.ByteSize() > cs.state.ConsensusParams.Block.MaxBytes {
		return added, fmt.Errorf("total size of proposal block parts exceeds maximum block bytes (%d > %d)",
			cs.ProposalBlockParts.ByteSize(), cs.state.ConsensusParams.Block.MaxBytes,
		)
	}
	if added && cs.ProposalBlockParts.IsComplete() {
		bz, err := io.ReadAll(cs.ProposalBlockParts.GetReader())
		if err != nil {
			return added, err
		}

		pbb := new(cmtproto.Block)
		err = proto.Unmarshal(bz, pbb)
		if err != nil {
			return added, err
		}

		block, err := types.BlockFromProto(pbb)
		if err != nil {
			return added, err
		}

		cs.ProposalBlock = block

		// NOTE: it's possible to receive complete proposal blocks for future rounds without having the proposal
		cs.Logger.Info("received complete proposal block", "height", cs.ProposalBlock.Height, "hash", cs.ProposalBlock.Hash())

		if err := cs.eventBus.PublishEventCompleteProposal(cs.CompleteProposalEvent()); err != nil {
			cs.Logger.Error("failed publishing event complete proposal", "err", err)
		}
	}
	return added, nil
}

func (cs *State) handleCompleteProposal(blockHeight int64) {
	// Update Valid* if we can.
	prevotes := cs.Votes.Prevotes(cs.Round)
	blockID, hasTwoThirds := prevotes.TwoThirdsMajority()
	if hasTwoThirds && !blockID.IsZero() && (cs.TwoThirdPrevoteRound < cs.Round) {
		if cs.ProposalBlock.HashesTo(blockID.Hash) {
			cs.Logger.Debug(
				"updating valid block to new proposal block",
				"valid_round", cs.Round,
				"valid_block_hash", log.NewLazyBlockHash(cs.ProposalBlock),
			)

			cs.TwoThirdPrevoteRound = cs.Round
			cs.TwoThirdPrevoteBlock = cs.ProposalBlock
			cs.TwoThirdPrevoteBlockParts = cs.ProposalBlockParts
		}
		// TODO: In case there is +2/3 majority in Prevotes set for some
		// block and cs.ProposalBlock contains different block, either
		// proposer is faulty or voting power of faulty processes is more
		// than 1/3. We should trigger in the future accountability
		// procedure at this point.
	}

	if cs.Step <= cstypes.RoundStepPropose && cs.isProposalComplete() {
		// Move onto the next step
		cs.enterPrevote(blockHeight, cs.Round)
		if hasTwoThirds { // this is optimisation as this will be triggered when prevote is added
			cs.enterPrecommit(blockHeight, cs.Round)
		}
	} else if cs.Step == cstypes.RoundStepCommit {
		// If we're waiting on the proposal block...
		cs.tryFinalizeCommit(blockHeight)
	}
}

// Attempt to add the vote. if its a duplicate signature, dupeout the validator
func (cs *State) tryAddVote(vote *types.Vote, peerID p2p.ID) (bool, error) {
	added, err := cs.addVote(vote, peerID)
	if err != nil {
		// If the vote height is off, we'll just ignore it,
		// But if it's a conflicting sig, add it to the cs.evpool.
		// If it's otherwise invalid, punish peer.
		//nolint: gocritic
		if voteErr, ok := err.(*types.ErrVoteConflictingVotes); ok {
			if cs.privValidatorPubKey == nil {
				return false, errPubKeyIsNotSet
			}

			if bytes.Equal(vote.ValidatorAddress, cs.privValidatorPubKey.Address()) {
				cs.Logger.Error(
					"found conflicting vote from ourselves; did you unsafe_reset a validator?",
					"height", vote.Height,
					"round", vote.Round,
					"type", vote.Type,
				)

				return added, err
			}

			// report conflicting votes to the evidence pool
			cs.evpool.ReportConflictingVotes(voteErr.VoteA, voteErr.VoteB)
			cs.Logger.Debug(
				"found and sent conflicting votes to the evidence pool",
				"vote_a", voteErr.VoteA,
				"vote_b", voteErr.VoteB,
			)

			return added, err
		} else if errors.Is(err, types.ErrVoteNonDeterministicSignature) {
			cs.Logger.Debug("vote has non-deterministic signature", "err", err)
		} else {
			// Either
			// 1) bad peer OR
			// 2) not a bad peer? this can also err sometimes with "Unexpected step" OR
			// 3) tmkms use with multiple validators connecting to a single tmkms instance
			// 		(https://github.com/tendermint/tendermint/issues/3839).
			cs.Logger.Info("failed attempting to add vote", "err", err)
			return added, ErrAddingVote
		}
	}

	return added, nil
}

func (cs *State) addVote(vote *types.Vote, peerID p2p.ID) (added bool, err error) {
	cs.Logger.Debug(
		"adding vote",
		"vote_height", vote.Height,
		"vote_type", vote.Type,
		"val_index", vote.ValidatorIndex,
		"cs_height", cs.Height,
	)

	// A precommit for the previous height?
	// These come in while we wait timeoutCommit
	if vote.Height+1 == cs.Height && vote.Type == cmtproto.PrecommitType {
		if cs.Step != cstypes.RoundStepNewHeight {
			// Late precommit at prior height is ignored
			cs.Logger.Debug("precommit vote came in after commit timeout and has been ignored", "vote", vote)
			return
		}

		added, err = cs.LastCommit.AddVote(vote)
		if !added {
			return
		}

		cs.Logger.Debug("added vote to last precommits", "last_commit", cs.LastCommit.StringShort())
		if err := cs.eventBus.PublishEventVote(types.EventDataVote{Vote: vote}); err != nil {
			return added, err
		}

		cs.evsw.FireEvent(types.EventVote, vote)

		// if we can skip timeoutCommit and have all the votes now,
		if cs.config.SkipTimeoutCommit && cs.LastCommit.HasAll() {
			// go straight to new round (skip timeout commit)
			// cs.scheduleTimeout(time.Duration(0), cs.Height, 0, cstypes.RoundStepNewHeight)
			cs.enterNewRound(cs.Height, 0)
		}

		return
	}

	// Height mismatch is ignored.
	// Not necessarily a bad peer, but not favourable behaviour.
	if vote.Height != cs.Height {
		cs.Logger.Debug("vote ignored and not added", "vote_height", vote.Height, "cs_height", cs.Height, "peer", peerID)
		return
	}

	height := cs.Height
	added, err = cs.Votes.AddVote(vote, peerID)
	if !added {
		// Either duplicate, or error upon cs.Votes.AddByIndex()
		return
	}

	if err := cs.eventBus.PublishEventVote(types.EventDataVote{Vote: vote}); err != nil {
		return added, err
	}
	cs.evsw.FireEvent(types.EventVote, vote)

	switch vote.Type {
	case cmtproto.PrevoteType:
		prevotes := cs.Votes.Prevotes(vote.Round)
		cs.Logger.Debug("added vote to prevote", "vote", vote, "prevotes", prevotes.StringShort())

		// If +2/3 prevotes for a block or nil for *any* round:
		if blockID, ok := prevotes.TwoThirdsMajority(); ok {
			// There was a polka!
			// If we're locked but this is a recent polka, unlock.
			// If it matches our ProposalBlock, update the ValidBlock

			// Unlock if `cs.LockedRound < vote.Round <= cs.Round`
			// NOTE: If vote.Round > cs.Round, we'll deal with it when we get to vote.Round
			if (cs.LockedBlock != nil) &&
				(cs.LockedRound < vote.Round) &&
				(vote.Round <= cs.Round) &&
				!cs.LockedBlock.HashesTo(blockID.Hash) {

				cs.Logger.Debug("unlocking because of POL", "locked_round", cs.LockedRound, "pol_round", vote.Round)

				cs.LockedRound = -1
				cs.LockedBlock = nil
				cs.LockedBlockParts = nil

				if err := cs.eventBus.PublishEventUnlock(cs.RoundStateEvent()); err != nil {
					return added, err
				}
			}

			// Update Valid* if we can.
			// NOTE: our proposal block may be nil or not what received a polka..
			if len(blockID.Hash) != 0 && (cs.TwoThirdPrevoteRound < vote.Round) && (vote.Round == cs.Round) {
				if cs.ProposalBlock.HashesTo(blockID.Hash) {
					cs.Logger.Debug(
						"updating valid block because of POL",
						"valid_round",
						cs.TwoThirdPrevoteRound,
						"pol_round",
						vote.Round,
					)
					cs.TwoThirdPrevoteRound = vote.Round
					cs.TwoThirdPrevoteBlock = cs.ProposalBlock
					cs.TwoThirdPrevoteBlockParts = cs.ProposalBlockParts
				} else {
					cs.Logger.Debug(
						"valid block we do not know about; set ProposalBlock=nil",
						"proposal", log.NewLazyBlockHash(cs.ProposalBlock),
						"block_id", blockID.Hash,
					)

					// we're getting the wrong block
					cs.ProposalBlock = nil
				}

				if !cs.ProposalBlockParts.HasHeader(blockID.PartSetHeader) {
					cs.ProposalBlockParts = types.NewPartSetFromHeader(blockID.PartSetHeader)
				}

				cs.evsw.FireEvent(types.EventValidBlock, &cs.RoundState)
				if err := cs.eventBus.PublishEventValidBlock(cs.RoundStateEvent()); err != nil {
					return added, err
				}
			}
		}

		// If +2/3 prevotes for *anything* for future round:
		switch {
		case cs.Round < vote.Round && prevotes.HasTwoThirdsAny():
			// Round-skip if there is any 2/3+ of votes ahead of us
			cs.enterNewRound(height, vote.Round)

		case cs.Round == vote.Round && cstypes.RoundStepPrevote <= cs.Step: // current round
			blockID, ok := prevotes.TwoThirdsMajority()
			if ok && (cs.isProposalComplete() || len(blockID.Hash) == 0) {
				cs.enterPrecommit(height, vote.Round)
			} else if prevotes.HasTwoThirdsAny() {
				cs.enterPrevoteWait(height, vote.Round)
			}

		case cs.Proposal != nil && 0 <= cs.Proposal.POLRound && cs.Proposal.POLRound == vote.Round:
			// If the proposal is now complete, enter prevote of cs.Round.
			if cs.isProposalComplete() {
				cs.enterPrevote(height, cs.Round)
			}
		}

	case cmtproto.PrecommitType:
		precommits := cs.Votes.Precommits(vote.Round)
		cs.Logger.Debug("added vote to precommit",
			"height", vote.Height,
			"round", vote.Round,
			"validator", vote.ValidatorAddress.String(),
			"vote_timestamp", vote.Timestamp,
			"data", precommits.LogString())

		blockID, ok := precommits.TwoThirdsMajority()
		if ok {
			// Executed as TwoThirdsMajority could be from a higher round
			cs.enterNewRound(height, vote.Round)
			cs.enterPrecommit(height, vote.Round)

			if len(blockID.Hash) != 0 {
				cs.enterCommit(height, vote.Round)
				if cs.config.SkipTimeoutCommit && precommits.HasAll() {
					cs.enterNewRound(cs.Height, 0)
				}
			} else {
				cs.enterPrecommitWait(height, vote.Round)
			}
		} else if cs.Round <= vote.Round && precommits.HasTwoThirdsAny() {
			cs.enterNewRound(height, vote.Round)
			cs.enterPrecommitWait(height, vote.Round)
		}

	default:
		panic(fmt.Sprintf("unexpected vote type %v", vote.Type))
	}

	return added, err
}

// CONTRACT: cs.privValidator is not nil.
func (cs *State) signVote(
	msgType cmtproto.SignedMsgType,
	hash []byte,
	header types.PartSetHeader,
) (*types.Vote, error) {
	// Flush the WAL. Otherwise, we may not recompute the same vote to sign,
	// and the privValidator will refuse to sign anything.
	if err := cs.wal.FlushAndSync(); err != nil {
		return nil, err
	}

	if cs.privValidatorPubKey == nil {
		return nil, errPubKeyIsNotSet
	}

	addr := cs.privValidatorPubKey.Address()
	valIdx, _ := cs.Validators.GetByAddress(addr)

	vote := &types.Vote{
		ValidatorAddress: addr,
		ValidatorIndex:   valIdx,
		Height:           cs.Height,
		Round:            cs.Round,
		Timestamp:        cs.voteTime(),
		Type:             msgType,
		BlockID:          types.BlockID{Hash: hash, PartSetHeader: header},
	}

	v := vote.ToProto()
	err := cs.privValidator.SignVote(cs.state.ChainID, v)
	vote.Signature = v.Signature
	vote.Timestamp = v.Timestamp

	return vote, err
}

func (cs *State) voteTime() time.Time {
	now := cmttime.Now()
	minVoteTime := now
	// TODO: We should remove next line in case we don't vote for v in case cs.ProposalBlock == nil,
	// even if cs.LockedBlock != nil. See https://github.com/tendermint/tendermint/tree/v0.34.x/spec/.
	timeIota := time.Duration(cs.state.ConsensusParams.Block.TimeIotaMs) * time.Millisecond
	if cs.LockedBlock != nil {
		// See the BFT time spec
		// https://github.com/tendermint/tendermint/blob/v0.34.x/spec/consensus/bft-time.md
		minVoteTime = cs.LockedBlock.Time.Add(timeIota)
	} else if cs.ProposalBlock != nil {
		minVoteTime = cs.ProposalBlock.Time.Add(timeIota)
	}

	if now.After(minVoteTime) {
		return now
	}
	return minVoteTime
}

// sign the vote and publish on internalMsgQueue
func (cs *State) signAddVote(msgType cmtproto.SignedMsgType, hash []byte, header types.PartSetHeader) *types.Vote {
	if cs.privValidator == nil { // the node does not have a key
		return nil
	}

	if cs.privValidatorPubKey == nil {
		// Vote won't be signed, but it's not critical.
		cs.Logger.Error(fmt.Sprintf("signAddVote: %v", errPubKeyIsNotSet))
		return nil
	}

	// If the node not in the validator set, do nothing.
	if !cs.Validators.HasAddress(cs.privValidatorPubKey.Address()) {
		return nil
	}

	// TODO: pass pubKey to signVote
	vote, err := cs.signVote(msgType, hash, header)
	if err == nil {
		cs.sendInternalMessage(msgInfo{&VoteMessage{vote}, ""})
		cs.Logger.Debug("signed and pushed vote", "height", cs.Height, "round", cs.Round, "vote", vote)
		return vote
	}

	cs.Logger.Error("failed signing vote", "height", cs.Height, "round", cs.Round, "vote", vote, "err", err)
	return nil
}

// updatePrivValidatorPubKey get's the private validator public key and
// memoizes it. This func returns an error if the private validator is not
// responding or responds with an error.
func (cs *State) updatePrivValidatorPubKey() error {
	if cs.privValidator == nil {
		return nil
	}

	pubKey, err := cs.privValidator.GetPubKey()
	if err != nil {
		return err
	}
	cs.privValidatorPubKey = pubKey
	return nil
}

// look back to check existence of the node's consensus votes before joining consensus
func (cs *State) checkDoubleSigningRisk(height int64) error {
	if cs.privValidator != nil && cs.privValidatorPubKey != nil && cs.config.DoubleSignCheckHeight > 0 && height > 0 {
		valAddr := cs.privValidatorPubKey.Address()
		doubleSignCheckHeight := cs.config.DoubleSignCheckHeight
		if doubleSignCheckHeight > height {
			doubleSignCheckHeight = height
		}

		for i := int64(1); i < doubleSignCheckHeight; i++ {
			lastCommit := cs.blockStore.LoadSeenCommit(height - i)
			if lastCommit != nil {
				for sigIdx, s := range lastCommit.Signatures {
					if s.BlockIDFlag == types.BlockIDFlagCommit && bytes.Equal(s.ValidatorAddress, valAddr) {
						cs.Logger.Info("found signature from the same key", "sig", s, "idx", sigIdx, "height", height-i)
						return ErrSignatureFoundInPastBlocks
					}
				}
			}
		}
	}

	return nil
}

func (cs *State) calculatePrevoteMessageDelayMetrics() {
	if cs.Proposal == nil {
		return
	}

	ps := cs.Votes.Prevotes(cs.Round)
	pl := ps.List()

	sort.Slice(pl, func(i, j int) bool {
		return pl[i].Timestamp.Before(pl[j].Timestamp)
	})

	var votingPowerSeen int64
	for _, v := range pl {
		_, val := cs.Validators.GetByAddress(v.ValidatorAddress)
		votingPowerSeen += val.VotingPower
		if votingPowerSeen >= cs.Validators.TotalVotingPower()*2/3+1 {
			cs.metrics.QuorumPrevoteMessageDelay.Set(v.Timestamp.Sub(cs.Proposal.Timestamp).Seconds())
			break
		}
	}
	if ps.HasAll() {
		cs.metrics.FullPrevoteMessageDelay.Set(pl[len(pl)-1].Timestamp.Sub(cs.Proposal.Timestamp).Seconds())
	}
}

//---------------------------------------------------------

func CompareHRS(h1 int64, r1 int32, s1 cstypes.RoundStepType, h2 int64, r2 int32, s2 cstypes.RoundStepType) int {
	if h1 < h2 {
		return -1
	} else if h1 > h2 {
		return 1
	}
	if r1 < r2 {
		return -1
	} else if r1 > r2 {
		return 1
	}
	if s1 < s2 {
		return -1
	} else if s1 > s2 {
		return 1
	}
	return 0
}

// repairWalFile decodes messages from src (until the decoder errors) and
// writes them to dst.
func repairWalFile(src, dst string) error {
	in, err := os.Open(src)
	if err != nil {
		return err
	}
	defer in.Close()

	out, err := os.Create(dst)
	if err != nil {
		return err
	}
	defer out.Close()

	var (
		dec = NewWALDecoder(in)
		enc = NewWALEncoder(out)
	)

	// best-case repair (until first error is encountered)
	for {
		msg, err := dec.Decode()
		if err != nil {
			break
		}

		err = enc.Encode(msg)
		if err != nil {
			return fmt.Errorf("failed to encode msg: %w", err)
		}
	}

	return nil
}<|MERGE_RESOLUTION|>--- conflicted
+++ resolved
@@ -683,14 +683,7 @@
 		// cs.StartTime = state.LastBlockTime.Add(timeoutCommit)
 		cs.StartTime = cs.config.Commit(cmttime.Now())
 	} else {
-<<<<<<< HEAD
-		nst := cs.config.NextStartTime(cs.StartTime)
-		now := cmttime.Now()
-		cs.Logger.Info("setting start time", "next_start_time", nst.UnixMilli(), "time_since_last_block", now.Sub(cs.state.LastBlockTime).Milliseconds())
-		cs.StartTime = nst
-=======
 		cs.StartTime = cs.config.Commit(cs.CommitTime)
->>>>>>> d24c81af
 	}
 
 	cs.Validators = validators
