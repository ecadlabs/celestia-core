--- conflicted
+++ resolved
@@ -600,10 +600,6 @@
 			}
 			peer = bpr.pool.pickIncrAvailablePeer(bpr.height)
 			if peer == nil {
-<<<<<<< HEAD
-				// log.Info("No peers available", "height", height)
-=======
->>>>>>> 1547a7e6
 				time.Sleep(requestIntervalMS * time.Millisecond)
 				continue PICK_PEER_LOOP
 			}
