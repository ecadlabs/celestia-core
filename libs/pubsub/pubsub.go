// Package pubsub implements a pub-sub model with a single publisher (Server)
// and multiple subscribers (clients).
//
// Though you can have multiple publishers by sharing a pointer to a server or
// by giving the same channel to each publisher and publishing messages from
// that channel (fan-in).
//
// Clients subscribe for messages, which could be of any type, using a query.
// When some message is published, we match it with all queries. If there is a
// match, this message will be pushed to all clients, subscribed to that query.
// See query subpackage for our implementation.
//
// Example:
//
//     q, err := query.New("account.name='John'")
//     if err != nil {
//         return err
//     }
//     ctx, cancel := context.WithTimeout(context.Background(), 1 * time.Second)
//     defer cancel()
//     subscription, err := pubsub.Subscribe(ctx, "johns-transactions", q)
//     if err != nil {
//         return err
//     }
//
//     for {
//         select {
//         case msg <- subscription.Out():
//             // handle msg.Data() and msg.Events()
//         case <-subscription.Cancelled():
//             return subscription.Err()
//         }
//     }
//
package pubsub

import (
	"context"
	"errors"
	"fmt"
	"sync"

<<<<<<< HEAD
	"github.com/pkg/errors"

	"github.com/lazyledger/lazyledger-core/libs/service"
=======
	"github.com/tendermint/tendermint/libs/service"
>>>>>>> 8ab0a4c3
)

type operation int

const (
	sub operation = iota
	pub
	unsub
	shutdown
)

var (
	// ErrSubscriptionNotFound is returned when a client tries to unsubscribe
	// from not existing subscription.
	ErrSubscriptionNotFound = errors.New("subscription not found")

	// ErrAlreadySubscribed is returned when a client tries to subscribe twice or
	// more using the same query.
	ErrAlreadySubscribed = errors.New("already subscribed")
)

// Query defines an interface for a query to be used for subscribing. A query
// matches against a map of events. Each key in this map is a composite of the
// even type and an attribute key (e.g. "{eventType}.{eventAttrKey}") and the
// values are the event values that are contained under that relationship. This
// allows event types to repeat themselves with the same set of keys and
// different values.
type Query interface {
	Matches(events map[string][]string) (bool, error)
	String() string
}

type cmd struct {
	op operation

	// subscribe, unsubscribe
	query        Query
	subscription *Subscription
	clientID     string

	// publish
	msg    interface{}
	events map[string][]string
}

// Server allows clients to subscribe/unsubscribe for messages, publishing
// messages with or without events, and manages internal state.
type Server struct {
	service.BaseService

	cmds    chan cmd
	cmdsCap int

	// check if we have subscription before
	// subscribing or unsubscribing
	mtx           sync.RWMutex
	subscriptions map[string]map[string]struct{} // subscriber -> query (string) -> empty struct
}

// Option sets a parameter for the server.
type Option func(*Server)

// NewServer returns a new server. See the commentary on the Option functions
// for a detailed description of how to configure buffering. If no options are
// provided, the resulting server's queue is unbuffered.
func NewServer(options ...Option) *Server {
	s := &Server{
		subscriptions: make(map[string]map[string]struct{}),
	}
	s.BaseService = *service.NewBaseService(nil, "PubSub", s)

	for _, option := range options {
		option(s)
	}

	// if BufferCapacity option was not set, the channel is unbuffered
	s.cmds = make(chan cmd, s.cmdsCap)

	return s
}

// BufferCapacity allows you to specify capacity for the internal server's
// queue. Since the server, given Y subscribers, could only process X messages,
// this option could be used to survive spikes (e.g. high amount of
// transactions during peak hours).
func BufferCapacity(cap int) Option {
	return func(s *Server) {
		if cap > 0 {
			s.cmdsCap = cap
		}
	}
}

// BufferCapacity returns capacity of the internal server's queue.
func (s *Server) BufferCapacity() int {
	return s.cmdsCap
}

// Subscribe creates a subscription for the given client.
//
// An error will be returned to the caller if the context is canceled or if
// subscription already exist for pair clientID and query.
//
// outCapacity can be used to set a capacity for Subscription#Out channel (1 by
// default). Panics if outCapacity is less than or equal to zero. If you want
// an unbuffered channel, use SubscribeUnbuffered.
func (s *Server) Subscribe(
	ctx context.Context,
	clientID string,
	query Query,
	outCapacity ...int) (*Subscription, error) {
	outCap := 1
	if len(outCapacity) > 0 {
		if outCapacity[0] <= 0 {
			panic("Negative or zero capacity. Use SubscribeUnbuffered if you want an unbuffered channel")
		}
		outCap = outCapacity[0]
	}

	return s.subscribe(ctx, clientID, query, outCap)
}

// SubscribeUnbuffered does the same as Subscribe, except it returns a
// subscription with unbuffered channel. Use with caution as it can freeze the
// server.
func (s *Server) SubscribeUnbuffered(ctx context.Context, clientID string, query Query) (*Subscription, error) {
	return s.subscribe(ctx, clientID, query, 0)
}

func (s *Server) subscribe(ctx context.Context, clientID string, query Query, outCapacity int) (*Subscription, error) {
	s.mtx.RLock()
	clientSubscriptions, ok := s.subscriptions[clientID]
	if ok {
		_, ok = clientSubscriptions[query.String()]
	}
	s.mtx.RUnlock()
	if ok {
		return nil, ErrAlreadySubscribed
	}

	subscription := NewSubscription(outCapacity)
	select {
	case s.cmds <- cmd{op: sub, clientID: clientID, query: query, subscription: subscription}:
		s.mtx.Lock()
		if _, ok = s.subscriptions[clientID]; !ok {
			s.subscriptions[clientID] = make(map[string]struct{})
		}
		s.subscriptions[clientID][query.String()] = struct{}{}
		s.mtx.Unlock()
		return subscription, nil
	case <-ctx.Done():
		return nil, ctx.Err()
	case <-s.Quit():
		return nil, nil
	}
}

// Unsubscribe removes the subscription on the given query. An error will be
// returned to the caller if the context is canceled or if subscription does
// not exist.
func (s *Server) Unsubscribe(ctx context.Context, clientID string, query Query) error {
	s.mtx.RLock()
	clientSubscriptions, ok := s.subscriptions[clientID]
	if ok {
		_, ok = clientSubscriptions[query.String()]
	}
	s.mtx.RUnlock()
	if !ok {
		return ErrSubscriptionNotFound
	}

	select {
	case s.cmds <- cmd{op: unsub, clientID: clientID, query: query}:
		s.mtx.Lock()
		delete(clientSubscriptions, query.String())
		if len(clientSubscriptions) == 0 {
			delete(s.subscriptions, clientID)
		}
		s.mtx.Unlock()
		return nil
	case <-ctx.Done():
		return ctx.Err()
	case <-s.Quit():
		return nil
	}
}

// UnsubscribeAll removes all client subscriptions. An error will be returned
// to the caller if the context is canceled or if subscription does not exist.
func (s *Server) UnsubscribeAll(ctx context.Context, clientID string) error {
	s.mtx.RLock()
	_, ok := s.subscriptions[clientID]
	s.mtx.RUnlock()
	if !ok {
		return ErrSubscriptionNotFound
	}

	select {
	case s.cmds <- cmd{op: unsub, clientID: clientID}:
		s.mtx.Lock()
		delete(s.subscriptions, clientID)
		s.mtx.Unlock()
		return nil
	case <-ctx.Done():
		return ctx.Err()
	case <-s.Quit():
		return nil
	}
}

// NumClients returns the number of clients.
func (s *Server) NumClients() int {
	s.mtx.RLock()
	defer s.mtx.RUnlock()
	return len(s.subscriptions)
}

// NumClientSubscriptions returns the number of subscriptions the client has.
func (s *Server) NumClientSubscriptions(clientID string) int {
	s.mtx.RLock()
	defer s.mtx.RUnlock()
	return len(s.subscriptions[clientID])
}

// Publish publishes the given message. An error will be returned to the caller
// if the context is canceled.
func (s *Server) Publish(ctx context.Context, msg interface{}) error {
	return s.PublishWithEvents(ctx, msg, make(map[string][]string))
}

// PublishWithEvents publishes the given message with the set of events. The set
// is matched with clients queries. If there is a match, the message is sent to
// the client.
func (s *Server) PublishWithEvents(ctx context.Context, msg interface{}, events map[string][]string) error {
	select {
	case s.cmds <- cmd{op: pub, msg: msg, events: events}:
		return nil
	case <-ctx.Done():
		return ctx.Err()
	case <-s.Quit():
		return nil
	}
}

// OnStop implements Service.OnStop by shutting down the server.
func (s *Server) OnStop() {
	s.cmds <- cmd{op: shutdown}
}

// NOTE: not goroutine safe
type state struct {
	// query string -> client -> subscription
	subscriptions map[string]map[string]*Subscription
	// query string -> queryPlusRefCount
	queries map[string]*queryPlusRefCount
}

// queryPlusRefCount holds a pointer to a query and reference counter. When
// refCount is zero, query will be removed.
type queryPlusRefCount struct {
	q        Query
	refCount int
}

// OnStart implements Service.OnStart by starting the server.
func (s *Server) OnStart() error {
	go s.loop(state{
		subscriptions: make(map[string]map[string]*Subscription),
		queries:       make(map[string]*queryPlusRefCount),
	})
	return nil
}

// OnReset implements Service.OnReset
func (s *Server) OnReset() error {
	return nil
}

func (s *Server) loop(state state) {
loop:
	for cmd := range s.cmds {
		switch cmd.op {
		case unsub:
			if cmd.query != nil {
				state.remove(cmd.clientID, cmd.query.String(), ErrUnsubscribed)
			} else {
				state.removeClient(cmd.clientID, ErrUnsubscribed)
			}
		case shutdown:
			state.removeAll(nil)
			break loop
		case sub:
			state.add(cmd.clientID, cmd.query, cmd.subscription)
		case pub:
			if err := state.send(cmd.msg, cmd.events); err != nil {
				s.Logger.Error("Error querying for events", "err", err)
			}
		}
	}
}

func (state *state) add(clientID string, q Query, subscription *Subscription) {
	qStr := q.String()

	// initialize subscription for this client per query if needed
	if _, ok := state.subscriptions[qStr]; !ok {
		state.subscriptions[qStr] = make(map[string]*Subscription)
	}
	// create subscription
	state.subscriptions[qStr][clientID] = subscription

	// initialize query if needed
	if _, ok := state.queries[qStr]; !ok {
		state.queries[qStr] = &queryPlusRefCount{q: q, refCount: 0}
	}
	// increment reference counter
	state.queries[qStr].refCount++
}

func (state *state) remove(clientID string, qStr string, reason error) {
	clientSubscriptions, ok := state.subscriptions[qStr]
	if !ok {
		return
	}

	subscription, ok := clientSubscriptions[clientID]
	if !ok {
		return
	}

	subscription.cancel(reason)

	// remove client from query map.
	// if query has no other clients subscribed, remove it.
	delete(state.subscriptions[qStr], clientID)
	if len(state.subscriptions[qStr]) == 0 {
		delete(state.subscriptions, qStr)
	}

	// decrease ref counter in queries
	state.queries[qStr].refCount--
	// remove the query if nobody else is using it
	if state.queries[qStr].refCount == 0 {
		delete(state.queries, qStr)
	}
}

func (state *state) removeClient(clientID string, reason error) {
	for qStr, clientSubscriptions := range state.subscriptions {
		if _, ok := clientSubscriptions[clientID]; ok {
			state.remove(clientID, qStr, reason)
		}
	}
}

func (state *state) removeAll(reason error) {
	for qStr, clientSubscriptions := range state.subscriptions {
		for clientID := range clientSubscriptions {
			state.remove(clientID, qStr, reason)
		}
	}
}

func (state *state) send(msg interface{}, events map[string][]string) error {
	for qStr, clientSubscriptions := range state.subscriptions {
		q := state.queries[qStr].q

		match, err := q.Matches(events)
		if err != nil {
			return fmt.Errorf("failed to match against query %s: %w", q.String(), err)
		}

		if match {
			for clientID, subscription := range clientSubscriptions {
				if cap(subscription.out) == 0 {
					// block on unbuffered channel
					subscription.out <- NewMessage(msg, events)
				} else {
					// don't block on buffered channels
					select {
					case subscription.out <- NewMessage(msg, events):
					default:
						state.remove(clientID, qStr, ErrOutOfCapacity)
					}
				}
			}
		}
	}

	return nil
}<|MERGE_RESOLUTION|>--- conflicted
+++ resolved
@@ -40,13 +40,7 @@
 	"fmt"
 	"sync"
 
-<<<<<<< HEAD
-	"github.com/pkg/errors"
-
 	"github.com/lazyledger/lazyledger-core/libs/service"
-=======
-	"github.com/tendermint/tendermint/libs/service"
->>>>>>> 8ab0a4c3
 )
 
 type operation int
