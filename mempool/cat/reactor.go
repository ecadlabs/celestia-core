--- conflicted
+++ resolved
@@ -262,48 +262,9 @@
 				}
 			}
 
-<<<<<<< HEAD
-			// Check if `From` is specified and if we are connected to the peer that originally sent the transaction
-			from := ""
-			if msg.SeenTx.XFrom != nil {
-				from = msg.SeenTx.XFrom.(*protomem.SeenTx_From).From
-			}
-			if from != "" && memR.ids.GetIDForPeer(p2p.ID(from)) != 0 {
-				memR.Logger.Debug("received a SeenTx message that originally came from a peer we are connected to. Waiting for the new transaction.",
-					"txKey", txKey)
-				// We are connected to the peer that originally sent the transaction so we
-				// assume there's a high probability that the original sender will also
-				// send us the transaction. We set a timeout in case this is not true.
-				timer := time.NewTimer(memR.opts.MaxGossipDelay)
-				select {
-				case <-timer.C:
-					// If we still don't have the transaction after the timeout, we find a new peer to request the tx
-					if !memR.mempool.Has(txKey) && !memR.mempool.IsRejectedTx(txKey) {
-						memR.Logger.Debug("timed out waiting for original sender, requesting tx from another peer...")
-						// NOTE: During this period, the peer may, for some reason have disconnected from us.
-						if memR.ids.GetPeer(peerID) == nil {
-							// Get the first peer from the set
-							memR.findNewPeerToRequestTx(txKey)
-						} else {
-							// We're still connected to the peer that sent us the SeenTx so request
-							// the transaction from them
-							memR.requestTx(txKey, peer)
-						}
-					}
-				case <-memR.Quit():
-					return
-				}
-			} else {
-				// We are not connected to the peer that originally sent the transaction or
-				// the sender learned of the transaction through another peer.
-				// We therefore request the tx from the peer that sent us the SeenTx message
-				memR.requestTx(txKey, peer)
-			}
-=======
 			// We don't have the transaction, nor are we requesting it so we send the node
 			// a want msg
 			memR.requestTx(txKey, e.Src)
->>>>>>> 37366e33
 		} else {
 			memR.Logger.Debug("received a seen tx for a tx we already have", "txKey", txKey)
 		}
