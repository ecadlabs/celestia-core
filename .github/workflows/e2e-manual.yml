# Manually run randomly generated E2E testnets (as nightly).
name: e2e-manual
on:
  workflow_dispatch:

jobs:
  e2e-nightly-test:
    # Run parallel jobs for the listed testnet groups (must match the
    # ./build/generator -g flag)
    strategy:
      fail-fast: false
      matrix:
        group: ['00', '01', '02', '03']
    runs-on: ubuntu-latest
    timeout-minutes: 60
    steps:
      - uses: actions/setup-go@v4
        with:
          go-version: '1.19'

      - uses: actions/checkout@v3

      - name: Build
        working-directory: test/e2e
        # Run make jobs in parallel, since we can't run steps in parallel.
        run: make -j2 docker generator runner tests

      - name: Generate testnets
        working-directory: test/e2e
        # When changing -g, also change the matrix groups above
<<<<<<< HEAD
        run: ./generator-multiversion.sh -g 4 -d networks/nightly/
=======
        run: ./build/generator -g 4 -d networks/nightly -p
>>>>>>> 45e98ef8

      - name: Run ${{ matrix.p2p }} p2p testnets
        working-directory: test/e2e
        run: ./run-multiple.sh networks/nightly/*-group${{ matrix.group }}-*.toml<|MERGE_RESOLUTION|>--- conflicted
+++ resolved
@@ -28,11 +28,7 @@
       - name: Generate testnets
         working-directory: test/e2e
         # When changing -g, also change the matrix groups above
-<<<<<<< HEAD
-        run: ./generator-multiversion.sh -g 4 -d networks/nightly/
-=======
         run: ./build/generator -g 4 -d networks/nightly -p
->>>>>>> 45e98ef8
 
       - name: Run ${{ matrix.p2p }} p2p testnets
         working-directory: test/e2e
