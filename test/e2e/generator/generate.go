--- conflicted
+++ resolved
@@ -11,10 +11,7 @@
 	"github.com/Masterminds/semver/v3"
 	"github.com/go-git/go-git/v5"
 	"github.com/go-git/go-git/v5/plumbing/object"
-<<<<<<< HEAD
 	"github.com/tendermint/tendermint/libs/math"
-=======
->>>>>>> 45e98ef8
 	e2e "github.com/tendermint/tendermint/test/e2e/pkg"
 	"github.com/tendermint/tendermint/version"
 )
@@ -71,10 +68,7 @@
 	randSource   *rand.Rand
 	outputDir    string
 	multiVersion string
-<<<<<<< HEAD
-=======
 	prometheus   bool
->>>>>>> 45e98ef8
 }
 
 // Generate generates random testnets using the given RNG.
@@ -116,11 +110,7 @@
 	}
 	manifests := []e2e.Manifest{}
 	for _, opt := range combinations(testnetCombinations) {
-<<<<<<< HEAD
-		manifest, err := generateTestnet(cfg.randSource, opt, upgradeVersion)
-=======
 		manifest, err := generateTestnet(cfg.randSource, opt, upgradeVersion, cfg.prometheus)
->>>>>>> 45e98ef8
 		if err != nil {
 			return nil, err
 		}
@@ -130,11 +120,7 @@
 }
 
 // generateTestnet generates a single testnet with the given options.
-<<<<<<< HEAD
-func generateTestnet(r *rand.Rand, opt map[string]interface{}, upgradeVersion string) (e2e.Manifest, error) {
-=======
 func generateTestnet(r *rand.Rand, opt map[string]interface{}, upgradeVersion string, prometheus bool) (e2e.Manifest, error) {
->>>>>>> 45e98ef8
 	manifest := e2e.Manifest{
 		IPv6:             ipv6.Choose(r).(bool),
 		ABCIProtocol:     nodeABCIProtocols.Choose(r).(string),
@@ -144,10 +130,7 @@
 		ValidatorUpdates: map[string]map[string]int64{},
 		Nodes:            map[string]*e2e.ManifestNode{},
 		UpgradeVersion:   upgradeVersion,
-<<<<<<< HEAD
-=======
 		Prometheus:       prometheus,
->>>>>>> 45e98ef8
 	}
 
 	var numSeeds, numValidators, numFulls, numLightClients int
