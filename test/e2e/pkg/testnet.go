--- conflicted
+++ resolved
@@ -15,20 +15,14 @@
 	"github.com/tendermint/tendermint/crypto"
 	"github.com/tendermint/tendermint/crypto/ed25519"
 	"github.com/tendermint/tendermint/crypto/secp256k1"
-	tmrand "github.com/tendermint/tendermint/libs/rand"
 	rpchttp "github.com/tendermint/tendermint/rpc/client/http"
 	mcs "github.com/tendermint/tendermint/test/maverick/consensus"
 )
 
 const (
-<<<<<<< HEAD
-	randomSeed     int64  = 2308084734268
-	proxyPortFirst uint32 = 5701
-=======
 	randomSeed               int64  = 2308084734268
 	proxyPortFirst           uint32 = 5701
 	prometheusProxyPortFirst uint32 = 6701
->>>>>>> 45e98ef8
 
 	defaultBatchSize   = 2
 	defaultConnections = 1
@@ -64,26 +58,6 @@
 
 // Testnet represents a single testnet.
 type Testnet struct {
-<<<<<<< HEAD
-	Name                   string
-	File                   string
-	Dir                    string
-	IP                     *net.IPNet
-	InitialHeight          int64
-	InitialState           map[string]string
-	Validators             map[*Node]int64
-	ValidatorUpdates       map[int64]map[*Node]int64
-	Nodes                  []*Node
-	KeyType                string
-	Evidence               int
-	MaxInboundConnections  int
-	MaxOutboundConnections int
-	LoadTxSizeBytes        int
-	LoadTxBatchSize        int
-	LoadTxConnections      int
-	ABCIProtocol           string
-	UpgradeVersion         string
-=======
 	Name              string
 	File              string
 	Dir               string
@@ -101,38 +75,10 @@
 	ABCIProtocol      string
 	UpgradeVersion    string
 	Prometheus        bool
->>>>>>> 45e98ef8
 }
 
 // Node represents a CometBFT node in a testnet.
 type Node struct {
-<<<<<<< HEAD
-	Name             string
-	Version          string
-	Testnet          *Testnet
-	Mode             Mode
-	PrivvalKey       crypto.PrivKey
-	NodeKey          crypto.PrivKey
-	IP               net.IP
-	ProxyPort        uint32
-	StartAt          int64
-	FastSync         string
-	StateSync        bool
-	Mempool          string
-	Database         string
-	ABCIProtocol     Protocol
-	PrivvalProtocol  Protocol
-	PersistInterval  uint64
-	SnapshotInterval uint64
-	RetainBlocks     uint64
-	Seeds            []*Node
-	PersistentPeers  []*Node
-	Perturbations    []Perturbation
-	Misbehaviors     map[int64]string
-	SendNoLoad       bool
-	InfluxDBURL      string
-	InfluxDBToken    string
-=======
 	Name                string
 	Version             string
 	Testnet             *Testnet
@@ -158,7 +104,8 @@
 	SendNoLoad          bool
 	Prometheus          bool
 	PrometheusProxyPort uint32
->>>>>>> 45e98ef8
+	InfluxDBURL         string
+	InfluxDBToken       string
 }
 
 // LoadTestnet loads a testnet from a manifest file, using the filename to
@@ -170,34 +117,13 @@
 	dir := strings.TrimSuffix(fname, filepath.Ext(fname))
 	keyGen := newKeyGenerator(randomSeed)
 	proxyPortGen := newPortGenerator(proxyPortFirst)
-<<<<<<< HEAD
-=======
 	prometheusProxyPortGen := newPortGenerator(prometheusProxyPortFirst)
->>>>>>> 45e98ef8
 	_, ipNet, err := net.ParseCIDR(ifd.Network)
 	if err != nil {
 		return nil, fmt.Errorf("invalid IP network address %q: %w", ifd.Network, err)
 	}
 
 	testnet := &Testnet{
-<<<<<<< HEAD
-		Name:                   filepath.Base(dir) + "-" + tmrand.Str(6),
-		File:                   fname,
-		Dir:                    dir,
-		IP:                     ipNet,
-		InitialHeight:          1,
-		InitialState:           manifest.InitialState,
-		Validators:             map[*Node]int64{},
-		ValidatorUpdates:       map[int64]map[*Node]int64{},
-		Nodes:                  []*Node{},
-		LoadTxSizeBytes:        manifest.LoadTxSizeBytes,
-		LoadTxBatchSize:        manifest.LoadTxBatchSize,
-		LoadTxConnections:      manifest.LoadTxConnections,
-		MaxInboundConnections:  manifest.MaxInboundConnections,
-		MaxOutboundConnections: manifest.MaxOutboundConnections,
-		ABCIProtocol:           manifest.ABCIProtocol,
-		UpgradeVersion:         manifest.UpgradeVersion,
-=======
 		Name:              filepath.Base(dir),
 		File:              fname,
 		Dir:               dir,
@@ -213,7 +139,6 @@
 		ABCIProtocol:      manifest.ABCIProtocol,
 		UpgradeVersion:    manifest.UpgradeVersion,
 		Prometheus:        manifest.Prometheus,
->>>>>>> 45e98ef8
 	}
 	if len(manifest.KeyType) != 0 {
 		testnet.KeyType = manifest.KeyType
@@ -277,12 +202,9 @@
 			Perturbations:    []Perturbation{},
 			Misbehaviors:     make(map[int64]string),
 			SendNoLoad:       nodeManifest.SendNoLoad,
-<<<<<<< HEAD
 			InfluxDBURL:      ifd.InfluxDBURL,
 			InfluxDBToken:    ifd.InfluxDBToken,
-=======
 			Prometheus:       testnet.Prometheus,
->>>>>>> 45e98ef8
 		}
 		if node.StartAt == testnet.InitialHeight {
 			node.StartAt = 0 // normalize to 0 for initial nodes, since code expects this
